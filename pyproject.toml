# SPDX-FileCopyrightText: 2019–2025 Pynguin Contributors
#
# SPDX-License-Identifier: MIT

[tool.poetry]
name = "pynguin"
version = "0.41.0.dev"
description = "Pynguin is a tool for automated unit test generation for Python"
authors = ["Stephan Lukasczyk <stephan@pynguin.eu>"]
license = "MIT"
readme = "README.md"
repository = "https://github.com/se2p/pynguin"
documentation = "https://pynguin.readthedocs.io"
homepage = "https://www.pynguin.eu"
keywords = [
  "unit test",
  "random testing",
  "search based",
  "test generation"
]
classifiers = [
  "Development Status :: 3 - Alpha",
  "Environment :: Console",
  "Intended Audience :: Developers",
  "Intended Audience :: Education",
  "Intended Audience :: Science/Research",
  "License :: OSI Approved :: MIT License",
  "Operating System :: MacOS :: MacOS X",
  "Operating System :: Microsoft :: Windows",
  "Operating System :: POSIX :: Linux",
  "Programming Language :: Python :: 3.10",
  "Programming Language :: Python :: Implementation :: CPython",
  "Topic :: Education :: Testing",
  "Topic :: Software Development :: Testing",
  "Topic :: Software Development :: Testing :: Unit",
  "Typing :: Typed",
]
packages = [
  { include = "pynguin", from = "src" }
]
include = [
  { path = "tests", format = "sdist" }
]

[tool.poetry.dependencies]
python = ">=3.10, <3.11"
astroid = "^3.3.9"
black = "^25.1.0"
bytecode = "^0.16.1"
dill = "^0.3.9"
Jinja2 = "^3.1.6"
networkx = "^3.4"
multiprocess = "^0.70.16"
rich = "^14.0.0"
Pygments = "^2.19.1"
pytest = "^8.3.5"
simple-parsing = "^0.1.7"
typing_inspect = "^0.9.0"
asciitree = "^0.3.3"
<<<<<<< HEAD
libcst = "^1.6.0"
setuptools = "^75.8"
numpy = "^1.26.4"
=======
libcst = "^1.7.0"
setuptools = "^78.1"
>>>>>>> 61ad4501
toml = "^0.10.2"
psutil = "^7.0.0"

[tool.poetry.group.dev.dependencies]
isort = { extras = ["pyproject"], version = "^6.0.1" }
mypy = "^1.15.0"
pre-commit = "^4.2.0"
ruff = "^0.11"
types-toml = "^0.10.8.20240310"

[tool.poetry.group.docs.dependencies]
sphinx = "^8.1.3"
sphinx-autodoc-typehints = "^3.0"
sphinx-hoverxref = "^1.4.2"
sphinx-rtd-theme = "^3.0.2"

[tool.poetry.group.test.dependencies]
coverage = "^7.8.0"
hypothesis = "^6.131"
pytest-cov = "^6.1.1"
pytest-mock = "^3.14.0"
pytest-picked = "^0.5.1"
pytest-sugar = "^1.0.0"

[tool.poetry.group.openai]
optional = true

[tool.poetry.group.openai.dependencies]
openai = "^1.72.0"

[tool.poetry.scripts]
pynguin = "pynguin.cli:main"

[tool.coverage.run]
branch = true
source = ["src/pynguin", "tests"]
omit = ["tests/fixtures/*"]

[tool.coverage.report]
exclude_lines = [
  "pragma: no cover",
  "def __repr__",
  "def __str__",
  "raise AssertionError",
  "raise NotImplementedError",
  "if __name__ == .__main__.:",
  "if TYPE_CHECKING:",
  "if typing.TYPE_CHECKING:"
]

[tool.coverage.html]
directory = "cov_html"

[tool.isort]
py_version = 310
profile = "black"
force_single_line = true
combine_as_imports = true
lines_between_types = 1
lines_after_imports = 2
src_paths = ["src", "tests"]

[tool.mypy]
files = "src"
mypy_path = "src"
namespace_packages = true
explicit_package_bases = true
show_error_codes = true
enable_error_code = [
  "ignore-without-code",
  "truthy-bool",
]
check_untyped_defs = true
ignore_errors = false
ignore_missing_imports = true
strict_optional = true
warn_unused_ignores = true
warn_redundant_casts = true
warn_unused_configs = true

[tool.pytest.ini_options]
testpaths = [
  "tests",
]
# A lot of our own classes start with Test so pytest will pick them up during test collection.
# But they don't actually contains tests, so we set an empty matcher for the class name.
python_classes = ''

[build-system]
requires = ["poetry-core"]
build-backend = "poetry.core.masonry.api"


[tool.ruff]
# Assume Python 3.10.
target-version = "py310"
line-length = 100
preview = true
src = ["src", "tests"]
exclude = [
  ".bzr",
  ".direnv",
  ".eggs",
  ".git",
  ".hg",
  ".mypy_cache",
  ".nox",
  ".pants.d",
  ".ruff_cache",
  ".svn",
  ".tox",
  ".venv",
  "__pypackages__",
  "_build",
  "buck-out",
  "build",
  "dist",
  "docs",
  "node_modules",
  "venv",
  "tests/fixtures/*.py",
  "tests/fixtures/*.pyi",
]

[tool.ruff.lint]
select = [
  "A", # flake8-builtins
  "ARG", # flake8-unused-arguments
  "B", # bugbear
  "BLE", # flake8-blind-except
  "CPY", # flake8-copyright
  "C4", # flake8-comprehensions
  "C90", # mccabe
  "D", # pydocstyle
  "DTZ", # flake8-datetimez
  "E", # pycodestyle
  "ERA", # flake8-eradicate
  "F", # pyflakes
  "FA", # flake8-future-annotations
  "FBT", # flake8-boolean-trap
  "FIX", # flake8-fixme
  "FLY", # flynt
  "FURB", # refurb
  "G", # flake8-logging-format
  "ICN", # flake8-import-conventions
  "INT", # flake8-gettext
  "ISC", # flake8-implicit-str-concat
  "LOG", # flake8-logging
  "N", # flake8-naming
  "NPY", # numpy
  "PERF", # perflint
  "PGH", # pygrep-hooks
  "PIE", # flake8-pie
  "PL", # pylint
  "PT", # flake8-pytest-style
  "PTH", # flake8-use-pathlib
  "PYI", # flake8-pyi
  "Q", # flake8-quotes
  "RET", # flake8-return
  "RSE", # flake8-raise
  "RUF", # ruff
  "S", # flake8-bandig
  "SIM", # flake8-simplify
  "SLF", # flake8-self
  "SLOT", # flake8-slots
  "TCH", # flake8-type-checking
  "TID", # flake8-tidy-imports
  "T20", # flake8-print
  "UP", # pyupgrade
  "W", # pycodestyle
]
ignore = [
  "ARG002", # unused method argument
  "B019", # functools.lru_cache might cause memory leaks
  "CPY001", # missing copyright notice at top of file
  "D105", # missing docstrings in magic methods
  "FIX002", # valid TODO comments
  "ISC001", # conflicts with ruff-format
  "PLR0911", # do not complain about too many return statements
  "PLR0912", # do not complain about too many branches
  "PLR0913", # do not complain about too many arguments to function call
  "PLR2004", # magic values in comparisons
  "PLR6301", # method could be a function, class method, or static method
  "RUF003", # comment contains ambiguous en dash
  "RUF009", # do not perform function call in dataclass defaults
  "S101", # do not complain about using assert statements
]
# Allow unused variables when underscore-prefixed:
dummy-variable-rgx = "^(_+|(_+[a-zA-Z0-9_]*[a-zA-Z0-9]+?))$"

[tool.ruff.lint.mccabe]
max-complexity = 10

[tool.ruff.lint.pydocstyle]
convention = "google"

[tool.ruff.lint.per-file-ignores]
"tests/**/*.py" = [
  "D100", # Missing docstring in public module
  "D101", # Missing docstring in public class
  "D102", # Missing docstring in public method
  "D103", # Missing docstring in public function
  "D104", # Missing docstring in public package
  "PT006", # Wrong name(s) type in `@pytest.mark.parameterize`, expected `tuple`
  "S101", # Use of `assert` detected
  "SLF001", # Private member accessed
]<|MERGE_RESOLUTION|>--- conflicted
+++ resolved
@@ -57,14 +57,9 @@
 simple-parsing = "^0.1.7"
 typing_inspect = "^0.9.0"
 asciitree = "^0.3.3"
-<<<<<<< HEAD
-libcst = "^1.6.0"
-setuptools = "^75.8"
-numpy = "^1.26.4"
-=======
 libcst = "^1.7.0"
 setuptools = "^78.1"
->>>>>>> 61ad4501
+numpy = "^1.26.4"
 toml = "^0.10.2"
 psutil = "^7.0.0"
 
