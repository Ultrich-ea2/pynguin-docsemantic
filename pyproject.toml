--- conflicted
+++ resolved
@@ -57,16 +57,10 @@
 simple-parsing = "^0.1.7"
 typing_inspect = "^0.9.0"
 asciitree = "^0.3.3"
-<<<<<<< HEAD
-libcst = "^1.5.1"
-setuptools = "^75.7"
-openai = "^1.35.1"
-=======
 libcst = "^1.7.0"
 setuptools = "^78.1"
 toml = "^0.10.2"
 psutil = "^7.0.0"
->>>>>>> 5612b1da
 
 [tool.poetry.group.dev.dependencies]
 isort = { extras = ["pyproject"], version = "^6.0.1" }
