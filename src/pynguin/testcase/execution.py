--- conflicted
+++ resolved
@@ -60,13 +60,9 @@
 
 
 if TYPE_CHECKING:
-<<<<<<< HEAD
     from collections.abc import Generator
     from collections.abc import Iterable
     from contextlib import AbstractContextManager
-    from types import MappingProxyType
-=======
->>>>>>> 2db8c3a0
     from types import ModuleType
 
     from bytecode import BasicBlock
@@ -748,31 +744,8 @@
             the module which should be loaded.
         """
         if (mutated_module := self._mutated_module_aliases.get(module_name, None)) is not None:
-<<<<<<< HEAD
-            retrieved_module = mutated_module
-        else:
-            retrieved_module = self.__get_sys_module(module_name)
-        self.mock_module(retrieved_module)
-        return retrieved_module
-
-    @staticmethod
-    def mock_module(
-        module_to_mock: ModuleType,
-        mocks: MappingProxyType[str, ModuleType] = mocks_to_use,
-    ) -> None:
-        """Mock all dangerous methods of the given module, such as logging.
-
-        Args:
-            module_to_mock: The module to mock.
-            mocks: The mocks to use.
-        """
-        for module_to_mock_name, mock in mocks.items():
-            if hasattr(module_to_mock, module_to_mock_name):
-                setattr(module_to_mock, module_to_mock_name, mock)
-=======
             return mutated_module
         return self.__get_sys_module(module_name)
->>>>>>> 2db8c3a0
 
     def add_mutated_version(self, module_name: str, mutated_module: ModuleType) -> None:
         """Adds a mutated version of a module to the collection of mutated modules.
