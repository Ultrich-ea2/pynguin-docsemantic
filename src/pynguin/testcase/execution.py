--- conflicted
+++ resolved
@@ -1107,11 +1107,8 @@
         self,
         test_case: tc.TestCase,
     ) -> ExecutionResult:
-<<<<<<< HEAD
         self._before_remote_test_case_execution(test_case)
-=======
         output_suppression_context = OutputSuppressionContext()
->>>>>>> e49abf40
         return_queue: Queue[ExecutionResult] = Queue()
         thread = threading.Thread(
             target=self._execute_test_case,
