--- conflicted
+++ resolved
@@ -307,21 +307,11 @@
         super().__init__(plain_executor)
 
         self._mutation_executor = ex.TestCaseExecutor(mutation_controller.tracer)
-<<<<<<< HEAD
         self._mutation_executor.add_remote_observer(
             ato.RemoteAssertionVerificationObserver()
         )
-        mutation_controller.tracer.current_thread_identifier = (
-            threading.current_thread().ident
-        )
-        self._mutated_modules = [
-            module for module, _ in mutation_controller.create_mutants()
-        ]
-=======
-        self._mutation_executor.add_observer(ato.AssertionVerificationObserver())
 
         self._mutation_controller = mutation_controller
->>>>>>> 81027851
 
         # Some debug information
         self._testing = testing
@@ -333,15 +323,10 @@
             (test, []) for test in test_cases
         ]
 
-<<<<<<< HEAD
+        mutant_count = self._mutation_controller.mutant_count()
+
         with self._mutation_executor.temporarily_add_remote_observer(
             ato.RemoteAssertionVerificationObserver()
-=======
-        mutant_count = self._mutation_controller.mutant_count()
-
-        with self._mutation_executor.temporarily_add_observer(
-            ato.AssertionVerificationObserver()
->>>>>>> 81027851
         ):
             self._mutation_controller.tracer.current_thread_identifier = (
                 threading.current_thread().ident
