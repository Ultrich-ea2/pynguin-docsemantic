--- conflicted
+++ resolved
@@ -52,9 +52,7 @@
             self.watch_list: list[vr.VariableReference] = []
 
     def __init__(self) -> None:  # noqa: D107
-        self._assertion_local_state = (
-            RemoteAssertionTraceObserver.RemoteAssertionLocalState()
-        )
+        self._assertion_local_state = RemoteAssertionTraceObserver.RemoteAssertionLocalState()
 
     def get_trace(self) -> at.AssertionTrace:
         """Get a copy of the gathered trace.
@@ -86,9 +84,7 @@
         exception: BaseException | None,
     ) -> None:
         if exception is not None:
-            if self._is_module_exposed(
-                executor.module_provider, type(exception).__module__
-            ):
+            if self._is_module_exposed(executor.module_provider, type(exception).__module__):
                 self._assertion_local_state.trace.add_entry(
                     statement.get_position(),
                     ass.ExceptionAssertion(
@@ -98,13 +94,8 @@
                 )
             return
         if statement.affects_assertions:
-<<<<<<< HEAD
-            stmt = cast(st.VariableCreatingStatement, statement)
+            stmt = cast("st.VariableCreatingStatement", statement)
             self._handle(stmt, executor.module_provider, exec_ctx)
-=======
-            stmt = cast("st.VariableCreatingStatement", statement)
-            self._handle(stmt, exec_ctx)
->>>>>>> 6d82fc46
 
     def after_test_case_execution(  # noqa: D102
         self,
@@ -134,18 +125,8 @@
         if not statement.ret_val.is_none_type():
             if is_primitive_type(type(exec_ctx.get_reference_value(statement.ret_val))):
                 # Primitives won't change, so we only check them once.
-<<<<<<< HEAD
-                self._check_reference(
-                    module_provider, exec_ctx, statement.ret_val, position, trace
-                )
-            elif (
-                type(exec_ctx.get_reference_value(statement.ret_val)).__module__
-                != "builtins"
-            ):
-=======
-                self._check_reference(exec_ctx, statement.ret_val, position, trace)
+                self._check_reference(module_provider, exec_ctx, statement.ret_val, position, trace)
             elif type(exec_ctx.get_reference_value(statement.ret_val)).__module__ != "builtins":
->>>>>>> 6d82fc46
                 # Everything else is continually checked, unless it is from builtins.
                 self._assertion_local_state.watch_list.append(statement.ret_val)
 
@@ -274,9 +255,7 @@
                         )
 
     @staticmethod
-    def _is_module_exposed(
-        module_provider: ex.ModuleProvider, module_name: str
-    ) -> bool:
+    def _is_module_exposed(module_provider: ex.ModuleProvider, module_name: str) -> bool:
         try:
             module_provider.get_module(module_name)
         except KeyError:
@@ -305,9 +284,7 @@
             self.trace = at.AssertionVerificationTrace()
 
     def __init__(self):  # noqa: D107
-        self._state = (
-            RemoteAssertionVerificationObserver.RemoteAssertionExecutorLocalState()
-        )
+        self._state = RemoteAssertionVerificationObserver.RemoteAssertionExecutorLocalState()
 
     @property
     def state(self) -> dict[str, Any]:  # noqa: D102
