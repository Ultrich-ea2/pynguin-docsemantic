--- conflicted
+++ resolved
@@ -20,14 +20,8 @@
     def accept(self, visitor: av.AssertionVisitor) -> None:
         visitor.visit_primitive_assertion(self)
 
-<<<<<<< HEAD
-    def clone(self, new_test_case: tc.TestCase, offset: int) -> PrimitiveAssertion:
-        return PrimitiveAssertion(self._source.clone(new_test_case, offset)
-                                  if self._source else None,
-                                  self.value)
-=======
     def clone(
         self, memo: Dict[vr.VariableReference, vr.VariableReference]
     ) -> PrimitiveAssertion:
-        return PrimitiveAssertion(self._source.clone(memo), self.value)
->>>>>>> aa0858ea
+        return PrimitiveAssertion(self._source.clone(memo) if self._source else None,
+                                  self.value)