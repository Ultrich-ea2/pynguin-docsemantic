--- conflicted
+++ resolved
@@ -5,17 +5,10 @@
 #  SPDX-License-Identifier: LGPL-3.0-or-later
 #
 """Provides an assertion visitor to transform assertions to AST."""
-<<<<<<< HEAD
-import ast
-from typing import Any, List, Set
-=======
 from __future__ import annotations
 
-import array
 import ast
-from _ast import Attribute, Constant, Name
-from typing import Any, cast
->>>>>>> 6c1bc405
+from typing import Any
 
 import pynguin.assertion.assertion as ass
 import pynguin.configuration as config
@@ -47,12 +40,7 @@
         self._common_modules = common_modules
         self._module_aliases = module_aliases
         self._variable_names = variable_names
-<<<<<<< HEAD
-        self._nodes: List[ast.stmt] = []
-=======
         self._nodes: list[ast.stmt] = []
-        self._obj_stack: list[str] = []
->>>>>>> 6c1bc405
 
     @property
     def nodes(self) -> list[ast.stmt]:
@@ -154,59 +142,6 @@
         comp = au.create_ast_constant(value)
         return au.create_ast_assert(au.create_ast_compare(left, operator, comp))
 
-<<<<<<< HEAD
-=======
-    def _create_float_delta_assert(self, var: vr.Reference, value: Any) -> ast.Assert:
-        left = au.create_full_name(
-            self._variable_names, self._module_aliases, var, load=True
-        )
-        comp = self._construct_float_comparator(au.create_ast_constant(value))
-        return au.create_ast_assert(au.create_ast_compare(left, ast.Eq(), comp))
-
-    def _create_comparison_object(self, value) -> None:
-        if tu.is_collection_type(type(value)):
-            self._create_collection(value)
-        elif isinstance(value, array.ArrayType):
-            self._create_comparison_array(value)
-        else:
-            self._create_object(value)
-
-            for field, field_val in vars(value).items():
-                self._create_init_field(field, field_val)
-
-    def _create_assertion(self, left, operator, comp):
-        test = au.create_ast_compare(left, operator, comp)
-        self._nodes.append(au.create_ast_assert(test))
-
-    def _create_object_assertion(self, var: vr.Reference) -> None:
-        left = au.create_full_name(
-            self._variable_names, self._module_aliases, var, load=True
-        )
-        comp = au.create_ast_name(self._get_current_comparison_object())
-        self._create_assertion(left, ast.Eq(), comp)
-        self._pop_current_comparison_object()
-
-    # pylint: disable=too-many-arguments
-    def _create_field_assertion_primitive(
-        self,
-        var: vr.VariableReference,
-        value: Any,
-        field: str,
-        module: str,
-        owners: list[str],
-    ) -> None:
-        # TODO(fk) use new reference methods to describe field.
-        left = self._construct_field_attribute(var, field, module, owners)
-        comp = au.create_ast_constant(value)
-        if isinstance(value, float):
-            comp_float = self._construct_float_comparator(comp)
-            self._create_assertion(left, ast.Eq(), comp_float)
-        elif isinstance(value, bool):
-            self._create_assertion(left, ast.Is(), comp)
-        else:
-            self._create_assertion(left, ast.Eq(), comp)
-
->>>>>>> 6c1bc405
     def _construct_float_comparator(self, comp):
         self._common_modules.add("pytest")
         float_precision = config.configuration.test_case_output.float_precision
@@ -218,118 +153,11 @@
         comp_float = au.create_ast_call(func, [comp], keywords)
         return comp_float
 
-<<<<<<< HEAD
-=======
-    def _create_enum_assertion(self, var: vr.Reference, value: Any) -> None:
-        enum_attr = self._construct_enum_attr(value)
-        comp = au.create_ast_attribute(value.name, enum_attr)
-        left = au.create_full_name(
-            self._variable_names, self._module_aliases, var, load=True
-        )
-        self._nodes.append(
-            au.create_ast_assert(au.create_ast_compare(left, ast.Eq(), comp))
-        )
-
-    def _create_field_enum_assertion(
-        self,
-        var: vr.VariableReference,
-        value: Any,
-        field: str,
-        module: str,
-        owners: list[str],
-    ) -> None:
-        left = self._construct_field_attribute(var, field, module, owners)
-        comp = au.create_ast_attribute(value.name, self._construct_enum_attr(value))
-        self._create_assertion(left, ast.Eq(), comp)
-
-    def _create_field_none_assertion(
-        self,
-        var: vr.VariableReference,
-        value: Any,
-        field: str,
-        module: str,
-        owners: list[str],
-    ):
-        left = self._construct_field_attribute(var, field, module, owners)
-        comp = au.create_ast_constant(value)
-        self._create_assertion(left, ast.Is() if value is None else ast.IsNot(), comp)
-
-    def _create_field_assertion(
-        self, var: vr.VariableReference, field: str, module: str, owners: list[str]
-    ) -> None:
-        left = self._construct_field_attribute(var, field, module, owners)
-        comp = au.create_ast_name(self._get_current_comparison_object())
-        self._create_assertion(left, ast.Eq(), comp)
-        self._pop_current_comparison_object()
-
-    def _construct_field_attribute(
-        self,
-        var: vr.VariableReference | None,
-        field: str,
-        module: str | None,
-        owners: list[str],
-    ) -> ast.Attribute:
-        if var is not None and module is None:
-            # Attribute
-            attr = au.create_full_name(
-                self._variable_names, self._module_aliases, var, load=True
-            )
-        else:
-            # Class variable or global field
-            attr = au.create_ast_name(self._get_module(module))
-        for owner in owners:
-            attr = cast(Name, au.create_ast_attribute(owner, attr))
-        return au.create_ast_attribute(field, attr)
-
-    def _create_object(self, value) -> None:
-        obj_id = self._get_comparison_object()
-
-        # Create dummy inline class
-        target = au.create_ast_name(obj_id, True)
-        args = [
-            au.create_ast_constant(""),
-            au.create_ast_tuple([au.create_ast_name("object")]),
-            au.create_ast_dict([], []),
-        ]
-        func_name = au.create_ast_name("type")
-        call = au.create_ast_call(au.create_ast_call(func_name, args, []), [], [])
-        self._nodes.append(au.create_ast_assign(target, call))
-
-        # Assign right class type
-        obj_name = au.create_ast_name(obj_id)
-        attr = au.create_ast_attribute("__class__", obj_name, True)
-        module_name = value.__class__.__module__
-        module = au.create_ast_name(self._get_module(module_name))
-        cls = au.create_ast_attribute(value.__class__.__name__, module)
-        self._nodes.append(au.create_ast_assign(attr, cls))
-
-    def _create_init_field(self, field, value) -> None:
-        if tu.is_collection_type(type(value)):
-            self._create_collection(value)
-            val = au.create_ast_name(self._get_current_comparison_object())
-            self._pop_current_comparison_object()
-        elif tu.is_none_type(type(value)):
-            val = cast(Name, au.create_ast_constant(None))
-        elif tu.is_enum(type(value)):
-            attr = au.create_ast_attribute(value.name, self._construct_enum_attr(value))
-            val = cast(Name, attr)
-        elif not tu.is_primitive_type(type(value)):
-            self._create_comparison_object(value)
-            val = au.create_ast_name(self._get_current_comparison_object())
-            self._pop_current_comparison_object()
-        else:
-            val = cast(Name, au.create_ast_constant(value))
-        obj = au.create_ast_name(self._get_current_comparison_object())
-        attr = au.create_ast_attribute(field, obj, True)
-        self._nodes.append(au.create_ast_assign(attr, val))
-
->>>>>>> 6c1bc405
     def _construct_enum_attr(self, value) -> ast.Attribute:
         module = self._module_aliases.get_name(value.__class__.__module__)
         enum_name = value.__class__.__name__
         return au.create_ast_attribute(enum_name, au.create_ast_name(module))
 
-<<<<<<< HEAD
     def visit_collection_length_assertion(
         self, assertion: ass.CollectionLengthAssertion
     ) -> None:
@@ -348,93 +176,4 @@
                     left, ast.Eq(), au.create_ast_constant(assertion.length)
                 )
             )
-        )
-=======
-    def _create_collection(self, value) -> None:
-        obj_id = self._get_comparison_object()
-        if tu.is_list(value):
-            self._create_list(value, obj_id)
-        elif tu.is_set(value):
-            self._create_set(value, obj_id)
-        elif tu.is_dict(value):
-            self._create_dict(value, obj_id)
-        elif tu.is_tuple(value):
-            self._create_tuple(value, obj_id)
-
-    def _create_comparison_array(self, value) -> None:
-        obj_id = self._get_comparison_object()
-        self._create_collection(value.tolist())
-        target = au.create_ast_name(obj_id, True)
-        self._common_modules.add("array")
-        func_attr_name = au.create_ast_name("array")
-        func_attr = au.create_ast_attribute("array", func_attr_name)
-        constant = au.create_ast_constant(value.typecode)
-        arr = au.create_ast_name(self._get_current_comparison_object())
-        self._pop_current_comparison_object()
-        call = au.create_ast_call(func_attr, [constant, arr], [])
-        self._nodes.append(au.create_ast_assign(target, call))
-
-    def _create_list(self, value: list[Any], obj_id: str) -> None:
-        elts = self._construct_collection_elts(value)
-        target = au.create_ast_name(obj_id)
-        assg_val = au.create_ast_list(elts)
-        self._nodes.append(au.create_ast_assign(target, assg_val))
-
-    def _create_dict(self, value: dict[Any, Any], obj_id: str) -> None:
-        keys = self._construct_collection_elts(value.keys())
-        values = self._construct_collection_elts(value.values())
-        target = au.create_ast_name(obj_id)
-        assg_val = au.create_ast_dict(keys, values)
-        self._nodes.append(au.create_ast_assign(target, assg_val))
-
-    def _create_set(self, value: set[Any], obj_id: str) -> None:
-        elts = self._construct_collection_elts(value)
-        target = au.create_ast_name(obj_id)
-        assg_val = au.create_ast_set(elts)
-        self._nodes.append(au.create_ast_assign(target, assg_val))
-
-    def _create_tuple(self, value: tuple[Any], obj_id) -> None:
-        elts = self._construct_collection_elts(value)
-        target = au.create_ast_name(obj_id)
-        assg_val = au.create_ast_tuple(elts)
-        self._nodes.append(au.create_ast_assign(target, assg_val))
-
-    def _construct_collection_elts(
-        self, value: Any
-    ) -> list[Constant | Name | Attribute]:
-        elts: list[Constant | Name | Attribute] = []
-        for item in value:
-            if tu.is_primitive_type(type(item)) or tu.is_none_type(type(item)):
-                elts.append(au.create_ast_constant(item))
-            elif tu.is_enum(type(item)):
-                attr = au.create_ast_attribute(
-                    item.name, self._construct_enum_attr(item)
-                )
-                elts.append(attr)
-            else:
-                if tu.is_collection_type(type(item)):
-                    self._create_collection(item)
-                else:
-                    self._create_comparison_object(item)
-                elts.append(au.create_ast_name(self._get_current_comparison_object()))
-                self._pop_current_comparison_object()
-        return elts
-
-    def _pop_current_comparison_object(self) -> None:
-        self._obj_stack.pop()
-
-    def _get_current_comparison_object(self) -> str:
-        return self._obj_stack[-1]
-
-    def _get_comparison_object(self) -> str:
-        obj_id = self._get_comparison_object_name()
-        AssertionToAstVisitor._obj_index += 1
-        self._obj_stack.append(obj_id)
-        return obj_id
-
-    def _get_comparison_object_name(self) -> str:
-        return self.COMPARISON_OBJECT_IDENTIFIER + str(AssertionToAstVisitor._obj_index)
-
-    def _get_module(self, module_name: str | None) -> str:
-        return self._module_aliases.get_name(module_name)
->>>>>>> 6c1bc405
+        )