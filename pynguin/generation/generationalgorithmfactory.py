--- conflicted
+++ resolved
@@ -30,11 +30,8 @@
 )
 from pynguin.ga.operators.selection.rankselection import RankSelection
 from pynguin.ga.operators.selection.selection import SelectionFunction
-<<<<<<< HEAD
 from pynguin.generation.algorithms.dynamosastrategy import DynaMOSATestStrategy
-=======
 from pynguin.generation.algorithms.mioteststrategy import MIOTestStrategy
->>>>>>> e9352e8e
 from pynguin.generation.algorithms.mosastrategy import MOSATestStrategy
 from pynguin.generation.algorithms.randomsearchstrategy import (
     RandomTestCaseSearchStrategy,
@@ -95,11 +92,8 @@
     """A factory for a search algorithm generating test-suites."""
 
     _strategies: Dict[config.Algorithm, Callable[[], TestGenerationStrategy]] = {
-<<<<<<< HEAD
         config.Algorithm.DYNAMOSA: DynaMOSATestStrategy,
-=======
         config.Algorithm.MIO: MIOTestStrategy,
->>>>>>> e9352e8e
         config.Algorithm.MOSA: MOSATestStrategy,
         config.Algorithm.RANDOM: RandomTestStrategy,
         config.Algorithm.RANDOM_TEST_SUITE_SEARCH: RandomTestSuiteSearchStrategy,
@@ -130,9 +124,9 @@
             self._test_factory, test_case_factory
         )
         if config.configuration.algorithm in (
+            config.Algorithm.DYNAMOSA,
             config.Algorithm.MIO,
             config.Algorithm.MOSA,
-            config.Algorithm.DYNAMOSA,
             config.Algorithm.RANDOM_TEST_CASE_SEARCH,
         ):
             return test_case_chromosome_factory
@@ -220,9 +214,9 @@
             A list of fitness functions
         """
         if config.configuration.algorithm in (
+            config.Algorithm.DYNAMOSA,
             config.Algorithm.MIO,
             config.Algorithm.MOSA,
-            config.Algorithm.DYNAMOSA,
             config.Algorithm.RANDOM_TEST_CASE_SEARCH,
         ):
             factory = bcf.BranchCoverageFactory(self._executor)
