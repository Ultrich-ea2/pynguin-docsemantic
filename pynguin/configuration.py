#  This file is part of Pynguin.
#
#  SPDX-FileCopyrightText: 2019–2021 Pynguin Contributors
#
#  SPDX-License-Identifier: LGPL-3.0-or-later
#
"""Provides a configuration interface for the test generator."""
import dataclasses
import enum
from typing import List, Optional

from pynguin.utils.statistics.runtimevariable import RuntimeVariable


class ExportStrategy(str, enum.Enum):
    """Contains all available export strategies.

    These strategies allow to export the generated test cases in different styles,
    such as the style of the `PyTest` framework.  Setting the value to `NONE` will
    prevent exporting of the generated test cases (only reasonable for
    benchmarking, though).
    """

    PY_TEST = "PY_TEST"
    """Export tests in the style of the PyTest framework."""

    NONE = "NONE"
    """Do not export test cases at all."""


class Algorithm(str, enum.Enum):
    """Different algorithms supported by Pynguin."""

<<<<<<< HEAD
    DYNAMOSA = "DYNAMOSA"
    """The dynamic many-objective sorting algorithm (cf. Panichella et al. Automated
    test case generation as a many-objective optimisation problem with dynamic selection
    of the targets.  TSE vol. 44 issue 2)."""
=======
    MIO = "MIO"
    """The MIO test suite generation algorithm (cf. Andrea Arcuri. Many Independent
    Objective (MIO) Algorithm for Test Suite Generation.  Proc. SBSE 2017)."""
>>>>>>> e9352e8e

    MOSA = "MOSA"
    """The many-objective sorting algorithm (cf. Panichella et al. Reformulating Branch
    Coverage as a Many-Objective Optimization Problem.  Proc. ICST 2015)."""

    RANDOM = "RANDOM"
    """A feedback-direct random test generation approach similar to the algorithm
    proposed by Randoop (cf. Pacheco et al. Feedback-directed random test generation.
    Proc. ICSE 2007)."""

    RANDOM_TEST_SUITE_SEARCH = "RANDOM_TEST_SUITE_SEARCH"
    """Performs random search on test suites."""

    RANDOM_TEST_CASE_SEARCH = "RANDOM_TEST_CASE_SEARCH"
    """Performs random search on test cases."""

    WHOLE_SUITE = "WHOLE_SUITE"
    """A whole-suite test generation approach similar to the one proposed by EvoSuite
    (cf. Fraser and Arcuri. EvoSuite: Automatic Test Suite Generation for
    Object-Oriented Software. Proc. ESEC/FSE 2011)."""


class StoppingCondition(str, enum.Enum):
    """The different stopping conditions for the algorithms."""

    MAX_TIME = "MAX_TIME"
    """Stop after a maximum time limit has been reached."""

    MAX_ITERATIONS = "MAX_ITERATIONS"
    """Stop after a maximum number of algorithm iterations."""

    MAX_TESTS = "MAX_TESTS"
    """Stop as soon as a maximum number of tests was generated."""


class TypeInferenceStrategy(str, enum.Enum):
    """The different available type-inference strategies."""

    NONE = "NONE"
    """Ignore any type information given in the module under test."""

    STUB_FILES = "STUB_FILES"
    """Use type information from stub files."""

    TYPE_HINTS = "TYPE_HINTS"
    """Use type information from type hints in the module under test."""


class StatisticsBackend(str, enum.Enum):
    """The different available statistics backends to write statistics"""

    NONE = "NONE"
    """Do not write any statistics."""

    CONSOLE = "CONSOLE"
    """Write statistics to the standard out."""

    CSV = "CSV"
    """Write statistics to a CSV file."""


# pylint: disable=too-many-instance-attributes, pointless-string-statement
@dataclasses.dataclass
class Configuration:
    """General configuration for the test generator."""

    algorithm: Algorithm
    """The algorithm that shall be used for generation"""

    project_path: str
    """Path to the project the generator shall create tests for."""

    output_path: str
    """Path to an output folder for the generated test cases."""

    module_name: str
    """Name of the module for which the generator shall create tests."""

    seed: Optional[int] = None
    """A predefined seed value for the random number generator that is used."""

    report_dir: str = "pynguin-report"
    """Directory in which to put HTML and CSV reports"""

    statistics_backend: StatisticsBackend = StatisticsBackend.CSV
    """Which backend to use to collect data"""

    timeline_interval: int = 1 * 1_000_000_000
    """Time interval in nano-seconds for timeline statistics, i.e., we select a data
    point after each interval.  This can be interpolated, if there is no exact
    value stored at the time-step of the interval, see `timeline_interpolation`.
    The default value is every 1.00s."""

    timeline_interpolation: bool = True
    """Interpolate timeline values"""

    output_variables: List[RuntimeVariable] = dataclasses.field(
        default_factory=lambda: [
            RuntimeVariable.TargetModule,
            RuntimeVariable.Coverage,
        ]
    )
    """List of variables to output to the statistics backend."""

    configuration_id: str = ""
    """Label that identifies the used configuration of Pynguin.  This is only done
    when running experiments."""

    project_name: str = ""
    """Label that identifies the project name of Pynguin.  This is useful when
    running experiments."""

    budget: int = 600
    """Time budget (in seconds) that can be used for generating tests."""

    maximum_test_number: int = 60
    """Maximum number of test cases to be created."""

    algorithm_iterations: int = 60
    """Maximum iterations"""

    global_timeout: int = 120
    """Maximum seconds allowed for entire search when not using time as stopping
    criterion."""

    max_sequence_length: int = 10
    """The maximum length of sequences that are generated, 0 means infinite."""

    max_sequences_combined: int = 10
    """The maximum number of combined sequences, 0 means infinite."""

    counter_threshold: int = 10
    """The counter threshold for purging sequences, 0 means infinite."""

    export_strategy: ExportStrategy = ExportStrategy.PY_TEST
    """The export strategy determines for which test-runner system the
    generated tests should fit."""

    max_recursion: int = 10
    """Recursion depth when trying to create objects in a test case."""

    max_cluster_recursion: int = 10
    """The maximum level of recursion when calculating the dependencies in the test
    cluster."""

    max_delta: int = 20
    """Maximum size of delta for numbers during mutation"""

    max_int: int = 2048
    """Maximum size of randomly generated integers (minimum range = -1 * max)"""

    string_length: int = 20
    """Maximum length of randomly generated strings"""

    bytes_length: int = 20
    """Maximum length of randomly generated bytes"""

    collection_size: int = 5
    """Maximum length of randomly generated collections"""

    primitive_reuse_probability: float = 0.5
    """Probability to reuse an existing primitive in a test case, if available.
    Expects values in [0,1]"""

    object_reuse_probability: float = 0.9
    """Probability to reuse an existing object in a test case, if available.
    Expects values in [0,1]"""

    none_probability: float = 0.1
    """Probability to use None in a test case instead of constructing an object.
    Expects values in [0,1]"""

    guess_unknown_types: bool = True
    """Should we guess unknown types while constructing parameters?
    This might happen in the following cases:
    The parameter type is unknown, e.g. a parameter is missing a type hint.
    The parameter is not primitive and cannot be created from the test cluster,
    e.g. Callable[...]"""

    change_parameter_probability: float = 0.1
    """Probability of replacing parameters when mutating a method or constructor
    statement in a test case.  Expects values in [0,1]"""

    rank_bias: float = 1.7
    """Bias for better individuals in rank selection"""

    min_initial_tests: int = 1
    """Minimum number of tests in initial test suites"""

    max_initial_tests: int = 10
    """Maximum number of tests in initial test suites"""

    population: int = 50
    """Population size of genetic algorithm"""

    chop_max_length: bool = True
    """Chop statements after exception if length has reached maximum"""

    elite: int = 1
    """Elite size for search algorithm"""

    chromosome_length: int = 40
    """Maximum length of chromosomes during search"""

    max_length_test_case: int = 2500
    """The maximum number of statement in as test case (normal + assertion
    statements)"""

    max_attempts: int = 1000
    """Number of attempts when generating an object before giving up"""

    insertion_uut: float = 0.5
    """Score for selection of insertion of UUT calls"""

    crossover_rate: float = 0.75
    """Probability of crossover"""

    test_insertion_probability: float = 0.1
    """Initial probability of inserting a new test in a test suite"""

    test_delete_probability: float = 1.0 / 3.0
    """Probability of deleting statements during mutation"""

    test_change_probability: float = 1.0 / 3.0
    """Probability of changing statements during mutation"""

    test_insert_probability: float = 1.0 / 3.0
    """Probability of inserting new statements during mutation"""

    statement_insertion_probability: float = 0.5
    """Initial probability of inserting a new statement in a test case"""

    skip_optional_parameter_probability: float = 0.7
    """Probability to skip an optional parameter, i.e., do not fill this parameter."""

    max_size: int = 100
    """Maximum number of test cases in a test suite"""

    number_of_tests_per_target_initial: int = 10
    """Number of test cases for each target goal to keep in an archive before focused
    phase. Used for MIO."""

    number_of_tests_per_target_focused: int = 1
    """Number of test cases for each target goal to keep in an archive in focused
    phase. Used for MIO."""

    random_test_or_from_archive_probability_initial: float = 0.5
    """Probability [0,1] of sampling a new test at random or choose an existing one in
    an archive before focused phase. Used for MIO."""

    random_test_or_from_archive_probability_focused: float = 0.0
    """Probability [0,1] of sampling a new test at random or choose an existing one in
    an archive in focused phase. Used for MIO."""

    num_mutations_initial: int = 1
    """Number of mutations allowed to be done on the same individual before
    sampling a new one before focused phase. Used for MIO."""

    num_mutations_focused: int = 10
    """Number of mutations allowed to be done on the same individual before
    sampling a new one in focused phase. Used for MIO."""

    exploitation_starts_at_percent: float = 0.5
    """Percentage ]0,1] of search budget after which exploitation is activated, i.e.,
    switching to focused phase. Used for MIO."""

    stopping_condition: StoppingCondition = StoppingCondition.MAX_TIME
    """What condition should be checked to end the search/test generation."""

    type_inference_strategy: TypeInferenceStrategy = TypeInferenceStrategy.TYPE_HINTS
    """The strategy for type-inference that shall be used"""

    stub_dir: Optional[str] = None
    """Path to the pyi-stub files for the StubInferenceStrategy"""

    constant_seeding: bool = False
    """Should the generator use a static constant seeding technique to improve constant
    generation?"""

    initial_population_seeding: bool = False
    """Should the generator use previously existing testcases to seed the initial
    population?"""

    initial_population_data: str = ""
    """The path to the file with the pre-existing tests. The path has to include the
    file itself."""

    seeded_testcases_reuse_probability: float = 0.9
    """Probability of using seeded testcases when initial population seeding is
    enabled."""

    initial_population_mutations: int = 0
    """Number of how often the testcases collected by initial population seeding should
    be mutated to promote diversity"""

    generate_assertions: bool = True
    """Should assertions be generated?"""

    post_process: bool = True
    """Should the results be post processed? For example, truncate test cases after
    statements that raise an exception."""

    float_precision: float = 0.01
    """Precision to use in float comparisons and assertions"""

    dynamic_constant_seeding: bool = False
    """Enables seeding of constants at runtime."""

    seeded_primitives_reuse_probability: float = 0.9
    """Probability for using seeded primitive values instead of randomly
    generated ones."""

    seeded_dynamic_values_reuse_probability: float = 0.9
    """Probability of using dynamically seeded values when a primitive seeded
     value will be used."""


# Singleton instance of the configuration.
configuration = Configuration(
    algorithm=Algorithm.RANDOM, project_path="", output_path="", module_name=""
)<|MERGE_RESOLUTION|>--- conflicted
+++ resolved
@@ -31,16 +31,14 @@
 class Algorithm(str, enum.Enum):
     """Different algorithms supported by Pynguin."""
 
-<<<<<<< HEAD
     DYNAMOSA = "DYNAMOSA"
     """The dynamic many-objective sorting algorithm (cf. Panichella et al. Automated
     test case generation as a many-objective optimisation problem with dynamic selection
     of the targets.  TSE vol. 44 issue 2)."""
-=======
+
     MIO = "MIO"
     """The MIO test suite generation algorithm (cf. Andrea Arcuri. Many Independent
     Objective (MIO) Algorithm for Test Suite Generation.  Proc. SBSE 2017)."""
->>>>>>> e9352e8e
 
     MOSA = "MOSA"
     """The many-objective sorting algorithm (cf. Panichella et al. Reformulating Branch
