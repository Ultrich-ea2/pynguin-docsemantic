# This file is part of Pynguin.
#
# Pynguin is free software: you can redistribute it and/or modify
# it under the terms of the GNU Lesser General Public License as published by
# the Free Software Foundation, either version 3 of the License, or
# (at your option) any later version.
#
# Pynguin is distributed in the hope that it will be useful,
# but WITHOUT ANY WARRANTY; without even the implied warranty of
# MERCHANTABILITY or FITNESS FOR A PARTICULAR PURPOSE.  See the
# GNU Lesser General Public License for more details.
#
# You should have received a copy of the GNU Lesser General Public License
# along with Pynguin.  If not, see <https://www.gnu.org/licenses/>.
"""Provides an executor that executes generated sequences."""
import ast
import contextlib
import importlib
import logging
import os
import sys
from typing import Tuple, Union, Any, List, Dict, Optional

import astor  # type: ignore
from coverage import Coverage, CoverageException, CoverageData  # type: ignore

import pynguin.testcase.testcase as tc
import pynguin.testcase.statement_to_ast as stmt_to_ast
import pynguin.testcase.execution.executionresult as res
import pynguin.configuration as config
from pynguin.instrumentation.basis import get_tracer
from pynguin.utils.proxy import MagicProxy


def _recording_isinstance(
    obj: Any, obj_type: Union[type, Tuple[Union[type, tuple], ...]]
) -> bool:
    if isinstance(obj, MagicProxy):
        # pylint: disable=protected-access
        obj._instance_check_type = obj_type  # type: ignore
    return isinstance(obj, obj_type)


# pylint: disable=too-few-public-methods
class TestCaseExecutor:
    """An executor that executes the generated test cases."""

    _logger = logging.getLogger(__name__)

    def __init__(self):
        """Initializes the executor. Loads the module under test."""
        if config.INSTANCE.measure_coverage:
            self._coverage = Coverage(
                branch=True, config_file=False, source=[config.INSTANCE.module_name]
            )
        else:
            self._coverage = None
        self._import_coverage = self._get_import_coverage()

    def _get_import_coverage(self) -> Optional[CoverageData]:
        """Collect coverage data on the module under test when it is imported.

        Theoretically coverage.py could store the data in memory instead of writing it
        to a file. But in this case, the merging of different runs doesn't work.
        """
        if not config.INSTANCE.measure_coverage:
            return None
        cov_data = CoverageData(basename="coverage.pynguin.import")
        cov_data.erase()
        try:
            self._coverage.start()
            imported = importlib.import_module(config.INSTANCE.module_name)
            importlib.reload(imported)
        finally:
            self._coverage.stop()
            cov_data.update(self._coverage.get_data())
            cov_data.write()
        self._coverage.erase()
        return cov_data

    def execute(self, test_case: tc.TestCase) -> res.ExecutionResult:
        """Executes the statements in a test case.

        The return value indicates, whether or not the execution was successful,
        i.e., whether or not any unexpected exceptions were thrown.

        :param test_case: The test case that shall be executed
        :return: Result of the execution
        """
        result = res.ExecutionResult()
        if config.INSTANCE.measure_coverage:
            self._coverage.erase()
            self._coverage.get_data().update(self._import_coverage)

        # TODO(fk) wrap new values in magic proxy.
        local_namespace: Dict[str, Any] = {}

        variable_names = stmt_to_ast.NamingScope()
        modules_aliases = stmt_to_ast.NamingScope(prefix="module")
        ast_nodes: List[ast.stmt] = TestCaseExecutor._to_ast_nodes(
            test_case, variable_names, modules_aliases
        )
        global_namespace: Dict[str, Any] = TestCaseExecutor._prepare_global_namespace(
            modules_aliases
        )
        with open(os.devnull, mode="w") as null_file:
            with contextlib.redirect_stdout(null_file):
                for idx, node in enumerate(ast_nodes):
                    try:
                        self._logger.debug("Executing %s", astor.to_source(node))
                        code = compile(self._wrap_node_in_module(node), "<ast>", "exec")
                        if config.INSTANCE.measure_coverage:
                            self._coverage.start()
                        # pylint: disable=exec-used
                        exec(code, global_namespace, local_namespace)
                    except Exception as err:  # pylint: disable=broad-except
                        failed_stmt = astor.to_source(node)
                        TestCaseExecutor._logger.warning(
                            "Failed to execute statement:\n%s%s", failed_stmt, err.args
                        )
                        result.report_new_thrown_exception(idx, err)
                        break
                    finally:
                        if config.INSTANCE.measure_coverage:
                            self._coverage.stop()
                self._collect_coverage(result)
        return result

    def execute_test_suite(self, test_cases: List[tc.TestCase]) -> res.ExecutionResult:
        """Executes all statements of all test cases in a test suite.

        :param test_cases: The list of test cases, i.e., the test suite
        :return: Result of the execution
        """
        TestCaseExecutor._logger.info(
            "Rerun execution of generated test suite to measure coverage (if "
            "requested by configuration)"
        )
        result = res.ExecutionResult()
        if config.INSTANCE.measure_coverage:
            self._coverage.erase()
            self._coverage.get_data().update(self._import_coverage)

        with open(os.devnull, mode="w") as null_file:
            with contextlib.redirect_stdout(null_file):
                for test_case in test_cases:
                    local_namespace: Dict[str, Any] = {}
                    variable_names = stmt_to_ast.NamingScope()
                    modules_aliases = stmt_to_ast.NamingScope(prefix="module")
                    ast_nodes: List[ast.stmt] = TestCaseExecutor._to_ast_nodes(
                        test_case, variable_names, modules_aliases
                    )
                    global_namespace: Dict[
                        str, Any
                    ] = TestCaseExecutor._prepare_global_namespace(modules_aliases)
                    for node in ast_nodes:
                        code = compile(self._wrap_node_in_module(node), "<ast>", "exec")
                        if config.INSTANCE.measure_coverage:
                            self._coverage.start()
                        # pylint: disable=exec-used
                        exec(code, global_namespace, local_namespace)
                        if config.INSTANCE.measure_coverage:
                            self._coverage.stop()
                self._collect_coverage(result)
<<<<<<< HEAD
                self._collect_fitness(result)
=======
        TestCaseExecutor._logger.info("Finished re-execution of generated test suite")
>>>>>>> c290c498
        return result

    def _collect_coverage(self, result: res.ExecutionResult):
        try:
            if config.INSTANCE.measure_coverage:
                result.branch_coverage = self._coverage.report()
            else:
                result.branch_coverage = -1
            self._logger.debug(
                "Achieved coverage after execution: %s", result.branch_coverage
            )
        except CoverageException:
            # No call on the tested module?
            pass

    @staticmethod
    def _collect_fitness(result: res.ExecutionResult):
        """
        Collect the fitness after each execution.
        Also clear the tracking results so far.
        """
        if config.INSTANCE.algorithm.use_instrumentation:
            tracer = get_tracer(sys.modules[config.INSTANCE.module_name])
            result.fitness = tracer.get_fitness()
            tracer.clear_tracking()

    @staticmethod
    def _to_ast_nodes(
        test_case: tc.TestCase,
        variable_names: stmt_to_ast.NamingScope,
        modules_aliases: stmt_to_ast.NamingScope,
    ) -> List[ast.stmt]:
        """Transforms the given test case into a list of ast nodes."""
        visitor = stmt_to_ast.StatementToAstVisitor(modules_aliases, variable_names)
        for statement in test_case.statements:
            statement.accept(visitor)
        return visitor.ast_nodes

    @staticmethod
    def _wrap_node_in_module(node: ast.stmt) -> ast.Module:
        """Wraps the given node in a module, so that it can be executed."""
        ast.fix_missing_locations(node)
        wrapper = ast.parse("")
        wrapper.body = [node]
        return wrapper

    @staticmethod
    def _prepare_global_namespace(
        modules_aliases: stmt_to_ast.NamingScope,
    ) -> Dict[str, Any]:
        """
        Provides the required modules under the given aliases.
        :param modules_aliases:
        :return: a dict of module aliases and the corresponding module.
        """
        global_namespace: Dict[str, Any] = {}
        for required_module in modules_aliases.known_name_indices:
            global_namespace[modules_aliases.get_name(required_module)] = sys.modules[
                required_module
            ]
        return global_namespace<|MERGE_RESOLUTION|>--- conflicted
+++ resolved
@@ -124,6 +124,7 @@
                         if config.INSTANCE.measure_coverage:
                             self._coverage.stop()
                 self._collect_coverage(result)
+                self._collect_fitness(result)
         return result
 
     def execute_test_suite(self, test_cases: List[tc.TestCase]) -> res.ExecutionResult:
@@ -162,11 +163,8 @@
                         if config.INSTANCE.measure_coverage:
                             self._coverage.stop()
                 self._collect_coverage(result)
-<<<<<<< HEAD
                 self._collect_fitness(result)
-=======
         TestCaseExecutor._logger.info("Finished re-execution of generated test suite")
->>>>>>> c290c498
         return result
 
     def _collect_coverage(self, result: res.ExecutionResult):
