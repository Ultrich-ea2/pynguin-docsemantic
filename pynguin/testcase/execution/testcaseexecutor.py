#  This file is part of Pynguin.
#
#  SPDX-FileCopyrightText: 2019–2020 Pynguin Contributors
#
#  SPDX-License-Identifier: LGPL-3.0-or-later
#
"""Provides an executor that executes generated sequences."""
import contextlib
import importlib
import logging
import os
from typing import List

import astor

import pynguin.configuration as config
import pynguin.testcase.execution.executioncontext as ctx
import pynguin.testcase.execution.executionresult as res
import pynguin.testcase.statements.statement as stmt
import pynguin.testcase.testcase as tc
<<<<<<< HEAD
from pynguin.analyses.duckmock.typeanalysis import TypeAnalysis
from pynguin.testcase.execution.executionobserver import ExecutionObserver
=======
>>>>>>> 8ca14fc7
from pynguin.testcase.execution.executiontracer import ExecutionTracer


class TestCaseExecutor:
    """An executor that executes the generated test cases."""

    _logger = logging.getLogger(__name__)

    def __init__(self, tracer: ExecutionTracer) -> None:
        """Load the module under test.

        Args:
            tracer: the execution tracer
        """
        # TODO(fk) executor should not be responsible for loading SUT?
        importlib.import_module(config.INSTANCE.module_name)
        self._tracer = tracer
<<<<<<< HEAD
        self._observers: List[ExecutionObserver] = []
        self._type_analysis: Optional[TypeAnalysis] = None
=======
>>>>>>> 8ca14fc7

    def add_observer(self, observer: ExecutionObserver) -> None:
        """Add an execution observer.

        Args:
            observer: the observer to be added.
        """
        self._observers.append(observer)

    @property
    def tracer(self) -> ExecutionTracer:
        """Provide access to the execution tracer.

        Returns:
            The execution tracer
        """
        return self._tracer

<<<<<<< HEAD
    @property
    def type_analysis(self) -> Optional[TypeAnalysis]:
        """Provide access to the optional type analysis.

        Returns:
            The optional type analysis
        """
        # TODO(fk) type analysis could also be implemented as an observer?
        return self._type_analysis

    @type_analysis.setter
    def type_analysis(self, type_analysis: TypeAnalysis) -> None:
        """Sets the type analysis.

        Args:
            type_analysis: A type-instance, must not be `None`
        """
        assert type_analysis is not None
        self._type_analysis = type_analysis

    def execute(self, test_case: tc.TestCase) -> res.ExecutionResult:
        """Executes all statements of the given test case.
=======
    def execute(self, test_cases: List[tc.TestCase]) -> res.ExecutionResult:
        """Executes all statements of all test cases in a test suite.
>>>>>>> 8ca14fc7

        Args:
            test_case: the test case that should be executed.

        Returns:
            Result of the execution
        """
        with open(os.devnull, mode="w") as null_file:
            with contextlib.redirect_stdout(null_file):
                self._before_test_case_execution(test_case)
                result = self._execute_test_case(test_case)
                self._after_test_case_execution(test_case, result)
        return result

    # pylint:disable = unused-argument
    def _before_test_case_execution(self, test_case: tc.TestCase) -> None:
        self._tracer.clear_trace()
        for observer in self._observers:
            observer.before_test_case_execution(test_case)

    def _execute_test_case(
        self,
        test_case: tc.TestCase,
    ) -> res.ExecutionResult:
        result = res.ExecutionResult()
        exec_ctx = ctx.ExecutionContext()
        for idx, statement in enumerate(test_case.statements):
            self._before_statement_execution(statement, exec_ctx)
            exception = self._execute_statement(statement, exec_ctx)
            self._after_statement_execution(statement, exec_ctx, exception)
            if exception is not None:
                result.report_new_thrown_exception(idx, exception)
                break
        return result

    def _after_test_case_execution(
        self, test_case: tc.TestCase, result: res.ExecutionResult
    ) -> None:
        """Collect the execution trace after each executed test case."""
        result.execution_trace = self._tracer.get_trace()
        for observer in self._observers:
            observer.after_test_case_execution(test_case, result)

    def _before_statement_execution(
        self, statement: stmt.Statement, exec_ctx: ctx.ExecutionContext
    ) -> None:
        # We need to disable the tracer, because an observer might interact with an object of
        # the SUT via the ExecutionContext and trigger code execution, which is not caused
        # by the test case and should therefore not be in the trace.
        self._tracer.disable()
        try:
            for observer in self._observers:
                observer.before_statement_execution(statement, exec_ctx)
        finally:
            self._tracer.enable()

    def _execute_statement(
        self, statement: stmt.Statement, exec_ctx: ctx.ExecutionContext
    ) -> Optional[Exception]:
        ast_node = exec_ctx.executable_node_for(statement)
        if self._logger.isEnabledFor(logging.DEBUG):
            self._logger.debug("Executing %s", astor.to_source(ast_node))
        code = compile(ast_node, "<ast>", "exec")
        try:
            # pylint: disable=exec-used
            exec(code, exec_ctx.global_namespace, exec_ctx.local_namespace)  # nosec
        except Exception as err:  # pylint: disable=broad-except
            failed_stmt = astor.to_source(ast_node)
            TestCaseExecutor._logger.debug(
                "Failed to execute statement:\n%s%s", failed_stmt, err.args
            )
            return err
        return None

    def _after_statement_execution(
        self,
        statement: stmt.Statement,
        exec_ctx: ctx.ExecutionContext,
        exception: Optional[Exception],
    ):
        # See _before_statement_execution
        self._tracer.disable()
        try:
            for observer in self._observers:
                observer.after_statement_execution(statement, exec_ctx, exception)
        finally:
            self._tracer.enable()<|MERGE_RESOLUTION|>--- conflicted
+++ resolved
@@ -18,11 +18,7 @@
 import pynguin.testcase.execution.executionresult as res
 import pynguin.testcase.statements.statement as stmt
 import pynguin.testcase.testcase as tc
-<<<<<<< HEAD
-from pynguin.analyses.duckmock.typeanalysis import TypeAnalysis
 from pynguin.testcase.execution.executionobserver import ExecutionObserver
-=======
->>>>>>> 8ca14fc7
 from pynguin.testcase.execution.executiontracer import ExecutionTracer
 
 
@@ -40,11 +36,7 @@
         # TODO(fk) executor should not be responsible for loading SUT?
         importlib.import_module(config.INSTANCE.module_name)
         self._tracer = tracer
-<<<<<<< HEAD
         self._observers: List[ExecutionObserver] = []
-        self._type_analysis: Optional[TypeAnalysis] = None
-=======
->>>>>>> 8ca14fc7
 
     def add_observer(self, observer: ExecutionObserver) -> None:
         """Add an execution observer.
@@ -63,33 +55,8 @@
         """
         return self._tracer
 
-<<<<<<< HEAD
-    @property
-    def type_analysis(self) -> Optional[TypeAnalysis]:
-        """Provide access to the optional type analysis.
-
-        Returns:
-            The optional type analysis
-        """
-        # TODO(fk) type analysis could also be implemented as an observer?
-        return self._type_analysis
-
-    @type_analysis.setter
-    def type_analysis(self, type_analysis: TypeAnalysis) -> None:
-        """Sets the type analysis.
-
-        Args:
-            type_analysis: A type-instance, must not be `None`
-        """
-        assert type_analysis is not None
-        self._type_analysis = type_analysis
-
     def execute(self, test_case: tc.TestCase) -> res.ExecutionResult:
         """Executes all statements of the given test case.
-=======
-    def execute(self, test_cases: List[tc.TestCase]) -> res.ExecutionResult:
-        """Executes all statements of all test cases in a test suite.
->>>>>>> 8ca14fc7
 
         Args:
             test_case: the test case that should be executed.
