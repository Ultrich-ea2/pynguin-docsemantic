--- conflicted
+++ resolved
@@ -19,12 +19,7 @@
 from math import inf
 from queue import Empty, Queue
 from types import CodeType, ModuleType
-<<<<<<< HEAD
-from typing import TYPE_CHECKING, Any, Callable, Sized, TypeVar, cast
-=======
-from typing import TYPE_CHECKING, Any, Sized, TypeVar
->>>>>>> 1f417083
-
+from typing import TYPE_CHECKING, Any, Sized, TypeVar, cast
 from bytecode import Compare
 from jellyfish import levenshtein_distance
 from ordered_set import OrderedSet
@@ -270,20 +265,15 @@
     def after_test_case_execution_outside_thread(
         self, test_case: tc.TestCase, result: ExecutionResult
     ):
-<<<<<<< HEAD
-        result.store_return_types(dict(self._return_type_trace))
         for idx, statement in enumerate(test_case.statements):
             if (
-                observed_ret_type := self._return_type_trace.get(idx)
+                observed_ret_type := result.return_type_trace.get(idx)
             ) is not None and isinstance(statement, stmt.ParametrizedStatement):
                 # TODO(fk) need to update generators in cluster as well.
                 cast(
                     gao.GenericCallableAccessibleObject,
                     statement.accessible_object(),
                 ).inferred_signature.update_return_type(observed_ret_type)
-=======
-        pass
->>>>>>> 1f417083
 
     def before_statement_execution(
         self, statement: stmt.Statement, exec_ctx: ExecutionContext
@@ -613,54 +603,6 @@
     """Tracks branch distances and covered statements during execution.
     The results are stored in an execution trace."""
 
-<<<<<<< HEAD
-    # Contains static information about how branch distances
-    # for certain op codes should be computed.
-    # The returned tuple for each computation is (true distance, false distance).
-    # pylint: disable=arguments-out-of-order
-    _DISTANCE_COMPUTATIONS: dict[Compare, Callable[[Any, Any], tuple[float, float]]] = {
-        Compare.EQ: lambda val1, val2: (
-            _eq(val1, val2),
-            _neq(val1, val2),
-        ),
-        Compare.NE: lambda val1, val2: (
-            _neq(val1, val2),
-            _eq(val1, val2),
-        ),
-        Compare.LT: lambda val1, val2: (
-            _lt(val1, val2),
-            _le(val2, val1),
-        ),
-        Compare.LE: lambda val1, val2: (
-            _le(val1, val2),
-            _lt(val2, val1),
-        ),
-        Compare.GT: lambda val1, val2: (
-            _lt(val2, val1),
-            _le(val1, val2),
-        ),
-        Compare.GE: lambda val1, val2: (
-            _le(val2, val1),
-            _lt(val1, val2),
-        ),
-        Compare.IN: lambda val1, val2: (
-            _in(val1, val2),
-            _nin(val1, val2),
-        ),
-        Compare.NOT_IN: lambda val1, val2: (
-            _nin(val1, val2),
-            _in(val1, val2),
-        ),
-        Compare.IS: lambda val1, val2: (
-            _is(val1, val2),
-            _isn(val1, val2),
-        ),
-        Compare.IS_NOT: lambda val1, val2: (
-            _isn(val1, val2),
-            _is(val1, val2),
-        ),
-    }
-=======
     _logger = logging.getLogger(__name__)
 
     class TracerLocalState(threading.local):  # pylint:disable=too-few-public-methods
@@ -670,7 +612,6 @@
             super().__init__()
             self.enabled = True
             self.trace = ExecutionTrace()
->>>>>>> 1f417083
 
     def __init__(self) -> None:
         self._known_data = KnownData()
@@ -1406,21 +1347,8 @@
             test_case: The executed test case
             result: The execution result
         """
-<<<<<<< HEAD
-        if result.timeout:
-            # Tests with a timeout are assigned an empty trace because
-            # the statement that caused the timeout might have polluted the trace.
-            # Could be solved if we make the tracer transactional, i.e., commit traced
-            # information per statement only if that statement executed without timeout.
-            result.execution_trace = ExecutionTrace()
-        else:
-            result.execution_trace = self._tracer.get_trace()
-        for observer in reversed(self._observers):
-            observer.after_test_case_execution(test_case, result)
-=======
         for observer in self._observers:
             observer.after_test_case_execution_outside_thread(test_case, result)
->>>>>>> 1f417083
 
     def _before_statement_execution(
         self, statement: stmt.Statement, exec_ctx: ExecutionContext
