#  This file is part of Pynguin.
#
#  SPDX-FileCopyrightText: 2019–2021 Pynguin Contributors
#
#  SPDX-License-Identifier: LGPL-3.0-or-later
#
"""Provides primitive statements."""
import math
from abc import abstractmethod
from typing import Any, Generic, List, Optional, Set, Type, TypeVar

import pynguin.configuration as config
import pynguin.testcase.statements.statement as stmt
import pynguin.testcase.statements.statementvisitor as sv
import pynguin.testcase.testcase as tc
import pynguin.testcase.variable.variablereference as vr
import pynguin.testcase.variable.variablereferenceimpl as vri
<<<<<<< HEAD
import pynguin.analyses.seeding.dynamicseeding as dyn_seed
from pynguin.analyses.seeding.staticconstantseeding import StaticConstantSeeding
=======
from pynguin.analyses.seeding.staticconstantseeding import static_constant_seeding
>>>>>>> 3b28c7aa
from pynguin.utils import randomness
from pynguin.utils.generic.genericaccessibleobject import GenericAccessibleObject

# pylint:disable=invalid-name
T = TypeVar("T")


class PrimitiveStatement(Generic[T], stmt.Statement):
    """Abstract primitive statement which holds a value."""

    def __init__(
        self,
        test_case: tc.TestCase,
        variable_type: Optional[Type],
        value: Optional[T] = None,
    ) -> None:
        super().__init__(test_case, vri.VariableReferenceImpl(test_case, variable_type))
        self._value = value
        if value is None:
            self.randomize_value()

    @property
    def value(self) -> Optional[T]:
        """Provides the primitive value of this statement.

        Returns:
            The primitive value
        """
        return self._value

    @value.setter
    def value(self, value: T) -> None:
        self._value = value

    def accessible_object(self) -> Optional[GenericAccessibleObject]:
        return None

    def mutate(self) -> bool:
        old_value = self._value
        while self._value == old_value and self._value is not None:
            self.delta()
        return True

    def get_variable_references(self) -> Set[vr.VariableReference]:
        return {self.ret_val}

    def replace(self, old: vr.VariableReference, new: vr.VariableReference) -> None:
        if self.ret_val == old:
            self.ret_val = new

    @abstractmethod
    def randomize_value(self) -> None:
        """Randomize the primitive value of this statement."""

    @abstractmethod
    def delta(self) -> None:
        """Add a random delta to the value."""

    def __repr__(self) -> str:
        return (
            f"PrimitiveStatement({self._test_case}, {self._ret_val}, "
            + f"{self._value})"
        )

    def __str__(self) -> str:
        return f"{self._value}: {self._ret_val}"

    def __eq__(self, other: Any) -> bool:
        if self is other:
            return True
        if not isinstance(other, PrimitiveStatement):
            return False
        return self._ret_val == other._ret_val and self._value == other._value

    def __hash__(self) -> int:
        return 31 + hash(self._ret_val) + hash(self._value)


class IntPrimitiveStatement(PrimitiveStatement[int]):
    """Primitive Statement that creates an int."""

    def __init__(self, test_case: tc.TestCase, value: Optional[int] = None) -> None:
        super().__init__(test_case, int, value)

    def randomize_value(self) -> None:
        use_seed = (
            randomness.next_float()
            <= config.INSTANCE.seeded_primitives_reuse_probability
        )
        if (
<<<<<<< HEAD
            config.INSTANCE.dynamic_constant_seeding
            and dyn_seed.INSTANCE.has_ints
            and use_seed
            and config.INSTANCE.constant_seeding
            and randomness.next_float()
            <= config.INSTANCE.seeded_dynamic_values_reuse_probability
        ):
            self._value = dyn_seed.INSTANCE.random_int
        elif (
            config.INSTANCE.constant_seeding
            and StaticConstantSeeding().has_ints
            and use_seed
=======
            config.configuration.constant_seeding
            and static_constant_seeding.has_ints
            and randomness.next_float() <= 0.90
>>>>>>> 3b28c7aa
        ):
            self._value = static_constant_seeding.random_int
        else:
            self._value = int(randomness.next_gaussian() * config.configuration.max_int)

    def delta(self) -> None:
        assert self._value is not None
        delta = math.floor(randomness.next_gaussian() * config.configuration.max_delta)
        self._value += delta

    def clone(self, test_case: tc.TestCase, offset: int = 0) -> stmt.Statement:
        return IntPrimitiveStatement(test_case, self._value)

    def __repr__(self) -> str:
        return f"IntPrimitiveStatement({self._test_case}, {self._value})"

    def __str__(self) -> str:
        return f"{self._value}: int"

    def accept(self, visitor: sv.StatementVisitor) -> None:
        visitor.visit_int_primitive_statement(self)


class FloatPrimitiveStatement(PrimitiveStatement[float]):
    """Primitive Statement that creates a float."""

    def __init__(self, test_case: tc.TestCase, value: Optional[float] = None) -> None:
        super().__init__(test_case, float, value)

    def randomize_value(self) -> None:
        use_seed = (
            randomness.next_float()
            <= config.INSTANCE.seeded_primitives_reuse_probability
        )
        if (
<<<<<<< HEAD
            config.INSTANCE.dynamic_constant_seeding
            and dyn_seed.INSTANCE.has_floats
            and use_seed
            and config.INSTANCE.constant_seeding
            and randomness.next_float()
            <= config.INSTANCE.seeded_dynamic_values_reuse_probability
        ):
            self._value = dyn_seed.INSTANCE.random_float
        elif (
            config.INSTANCE.constant_seeding
            and StaticConstantSeeding().has_floats
            and use_seed
=======
            config.configuration.constant_seeding
            and static_constant_seeding.has_floats
            and randomness.next_float() <= 0.90
>>>>>>> 3b28c7aa
        ):
            self._value = static_constant_seeding.random_float
        else:
            val = randomness.next_gaussian() * config.configuration.max_int
            precision = randomness.next_int(0, 7)
            self._value = round(val, precision)

    def delta(self) -> None:
        assert self._value is not None
        probability = randomness.next_float()
        if probability < 1.0 / 3.0:
            self._value += randomness.next_gaussian() * config.configuration.max_delta
        elif probability < 2.0 / 3.0:
            self._value += randomness.next_gaussian()
        else:
            self._value = round(self._value, randomness.next_int(0, 7))

    def clone(self, test_case: tc.TestCase, offset: int = 0) -> stmt.Statement:
        return FloatPrimitiveStatement(test_case, self._value)

    def __repr__(self) -> str:
        return f"FloatPrimitiveStatement({self._test_case}, {self._value})"

    def __str__(self) -> str:
        return f"{self._value}: float"

    def accept(self, visitor: sv.StatementVisitor) -> None:
        visitor.visit_float_primitive_statement(self)


class StringPrimitiveStatement(PrimitiveStatement[str]):
    """Primitive Statement that creates a String."""

    def __init__(self, test_case: tc.TestCase, value: Optional[str] = None) -> None:
        super().__init__(test_case, str, value)

    def randomize_value(self) -> None:
        use_seed = (
            randomness.next_float()
            <= config.INSTANCE.seeded_primitives_reuse_probability
        )
        if (
<<<<<<< HEAD
            config.INSTANCE.dynamic_constant_seeding
            and dyn_seed.INSTANCE.has_strings
            and use_seed
            and config.INSTANCE.constant_seeding
            and randomness.next_float()
            <= config.INSTANCE.seeded_dynamic_values_reuse_probability
        ):
            self._value = dyn_seed.INSTANCE.random_string
        elif (
            config.INSTANCE.constant_seeding
            and StaticConstantSeeding().has_strings
            and use_seed
=======
            config.configuration.constant_seeding
            and static_constant_seeding.has_strings
            and randomness.next_float() <= 0.90
>>>>>>> 3b28c7aa
        ):
            self._value = static_constant_seeding.random_string
        else:
            length = randomness.next_int(0, config.configuration.string_length + 1)
            self._value = randomness.next_string(length)

    def delta(self) -> None:
        assert self._value is not None
        working_on = list(self._value)
        p_perform_action = 1.0 / 3.0
        if randomness.next_float() < p_perform_action and len(working_on) > 0:
            working_on = self._random_deletion(working_on)

        if randomness.next_float() < p_perform_action and len(working_on) > 0:
            working_on = self._random_replacement(working_on)

        if randomness.next_float() < p_perform_action:
            working_on = self._random_insertion(working_on)

        self._value = "".join(working_on)

    @staticmethod
    def _random_deletion(working_on: List[str]) -> List[str]:
        p_per_char = 1.0 / len(working_on)
        return [char for char in working_on if randomness.next_float() >= p_per_char]

    @staticmethod
    def _random_replacement(working_on: List[str]) -> List[str]:
        p_per_char = 1.0 / len(working_on)
        return [
            randomness.next_char() if randomness.next_float() < p_per_char else char
            for char in working_on
        ]

    @staticmethod
    def _random_insertion(working_on: List[str]) -> List[str]:
        pos = 0
        if len(working_on) > 0:
            pos = randomness.next_int(0, len(working_on) + 1)
        alpha = 0.5
        exponent = 1
        while (
            randomness.next_float() <= pow(alpha, exponent)
            and len(working_on) < config.configuration.string_length
        ):
            exponent += 1
            working_on = working_on[:pos] + [randomness.next_char()] + working_on[pos:]
        return working_on

    def clone(self, test_case: tc.TestCase, offset: int = 0) -> stmt.Statement:
        return StringPrimitiveStatement(test_case, self._value)

    def __repr__(self) -> str:
        return f"StringPrimitiveStatement({self._test_case}, {self._value})"

    def __str__(self) -> str:
        return f"{self._value}: str"

    def accept(self, visitor: sv.StatementVisitor) -> None:
        visitor.visit_string_primitive_statement(self)


class BooleanPrimitiveStatement(PrimitiveStatement[bool]):
    """Primitive Statement that creates a boolean."""

    def __init__(self, test_case: tc.TestCase, value: Optional[bool] = None) -> None:
        super().__init__(test_case, bool, value)

    def randomize_value(self) -> None:
        self._value = bool(randomness.RNG.getrandbits(1))

    def delta(self) -> None:
        assert self._value is not None
        self._value = not self._value

    def clone(self, test_case: tc.TestCase, offset: int = 0) -> stmt.Statement:
        return BooleanPrimitiveStatement(test_case, self._value)

    def __repr__(self) -> str:
        return f"BooleanPrimitiveStatement({self._test_case}, {self._value})"

    def __str__(self) -> str:
        return f"{self._value}: bool"

    def accept(self, visitor: sv.StatementVisitor) -> None:
        visitor.visit_boolean_primitive_statement(self)


class NoneStatement(PrimitiveStatement):
    """A statement serving as a None reference."""

    def clone(self, test_case: tc.TestCase, offset: int = 0) -> stmt.Statement:
        return NoneStatement(test_case, self.ret_val.variable_type)

    def accept(self, visitor: sv.StatementVisitor) -> None:
        visitor.visit_none_statement(self)

    def randomize_value(self) -> None:
        pass

    def delta(self) -> None:
        pass

    def __repr__(self) -> str:
        return f"NoneStatement({self._test_case})"

    def __str__(self) -> str:
        return "None"<|MERGE_RESOLUTION|>--- conflicted
+++ resolved
@@ -15,12 +15,8 @@
 import pynguin.testcase.testcase as tc
 import pynguin.testcase.variable.variablereference as vr
 import pynguin.testcase.variable.variablereferenceimpl as vri
-<<<<<<< HEAD
 import pynguin.analyses.seeding.dynamicseeding as dyn_seed
-from pynguin.analyses.seeding.staticconstantseeding import StaticConstantSeeding
-=======
 from pynguin.analyses.seeding.staticconstantseeding import static_constant_seeding
->>>>>>> 3b28c7aa
 from pynguin.utils import randomness
 from pynguin.utils.generic.genericaccessibleobject import GenericAccessibleObject
 
@@ -108,27 +104,21 @@
     def randomize_value(self) -> None:
         use_seed = (
             randomness.next_float()
-            <= config.INSTANCE.seeded_primitives_reuse_probability
+            <= config.configuration.seeded_primitives_reuse_probability
         )
         if (
-<<<<<<< HEAD
-            config.INSTANCE.dynamic_constant_seeding
+            config.configuration.dynamic_constant_seeding
             and dyn_seed.INSTANCE.has_ints
             and use_seed
-            and config.INSTANCE.constant_seeding
+            and config.configuration.constant_seeding
             and randomness.next_float()
-            <= config.INSTANCE.seeded_dynamic_values_reuse_probability
+            <= config.configuration.seeded_dynamic_values_reuse_probability
         ):
             self._value = dyn_seed.INSTANCE.random_int
         elif (
-            config.INSTANCE.constant_seeding
-            and StaticConstantSeeding().has_ints
-            and use_seed
-=======
             config.configuration.constant_seeding
             and static_constant_seeding.has_ints
-            and randomness.next_float() <= 0.90
->>>>>>> 3b28c7aa
+            and use_seed
         ):
             self._value = static_constant_seeding.random_int
         else:
@@ -161,27 +151,21 @@
     def randomize_value(self) -> None:
         use_seed = (
             randomness.next_float()
-            <= config.INSTANCE.seeded_primitives_reuse_probability
+            <= config.configuration.seeded_primitives_reuse_probability
         )
         if (
-<<<<<<< HEAD
-            config.INSTANCE.dynamic_constant_seeding
+            config.configuration.dynamic_constant_seeding
             and dyn_seed.INSTANCE.has_floats
             and use_seed
-            and config.INSTANCE.constant_seeding
+            and config.configuration.constant_seeding
             and randomness.next_float()
-            <= config.INSTANCE.seeded_dynamic_values_reuse_probability
+            <= config.configuration.seeded_dynamic_values_reuse_probability
         ):
             self._value = dyn_seed.INSTANCE.random_float
         elif (
-            config.INSTANCE.constant_seeding
-            and StaticConstantSeeding().has_floats
-            and use_seed
-=======
             config.configuration.constant_seeding
             and static_constant_seeding.has_floats
-            and randomness.next_float() <= 0.90
->>>>>>> 3b28c7aa
+            and use_seed
         ):
             self._value = static_constant_seeding.random_float
         else:
@@ -221,27 +205,21 @@
     def randomize_value(self) -> None:
         use_seed = (
             randomness.next_float()
-            <= config.INSTANCE.seeded_primitives_reuse_probability
+            <= config.configuration.seeded_primitives_reuse_probability
         )
         if (
-<<<<<<< HEAD
-            config.INSTANCE.dynamic_constant_seeding
+            config.configuration.dynamic_constant_seeding
             and dyn_seed.INSTANCE.has_strings
             and use_seed
-            and config.INSTANCE.constant_seeding
+            and config.configuration.constant_seeding
             and randomness.next_float()
-            <= config.INSTANCE.seeded_dynamic_values_reuse_probability
+            <= config.configuration.seeded_dynamic_values_reuse_probability
         ):
             self._value = dyn_seed.INSTANCE.random_string
         elif (
-            config.INSTANCE.constant_seeding
-            and StaticConstantSeeding().has_strings
-            and use_seed
-=======
             config.configuration.constant_seeding
             and static_constant_seeding.has_strings
-            and randomness.next_float() <= 0.90
->>>>>>> 3b28c7aa
+            and use_seed
         ):
             self._value = static_constant_seeding.random_string
         else:
