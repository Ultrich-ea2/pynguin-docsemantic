#  This file is part of Pynguin.
#
#  SPDX-FileCopyrightText: 2019–2022 Pynguin Contributors
#
#  SPDX-License-Identifier: LGPL-3.0-or-later
#
"""Pynguin is an automated unit test generation framework for Python.

The framework generates unit tests for a given Python module.  For this it
supports various approaches, such as a random approach, similar to Randoop or a
whole-suite approach, based on a genetic algorithm, as implemented in EvoSuite.  The
framework allows to export test suites in various styles, i.e., using the `unittest`
library from the Python standard library or tests in the style used by the PyTest
framework.

Pynguin is supposed to be used as a standalone command-line application but it
can also be used as a library by instantiating this class directly.
"""
from __future__ import annotations

import datetime
import enum
import importlib
import logging
import os
import sys
import threading
from pathlib import Path
from types import ModuleType
from typing import TYPE_CHECKING

import pynguin.assertion.assertiongenerator as ag
import pynguin.configuration as config
import pynguin.ga.chromosome as chrom
import pynguin.ga.chromosomevisitor as cv
import pynguin.ga.computations as ff
import pynguin.ga.postprocess as pp
import pynguin.ga.testsuitechromosome as tsc
import pynguin.generation.generationalgorithmfactory as gaf
import pynguin.utils.statistics.statistics as stat
from pynguin.analyses.constants import (
    ConstantPool,
    ConstantProvider,
    DelegatingConstantProvider,
    DynamicConstantProvider,
    EmptyConstantProvider,
    collect_static_constants,
)
from pynguin.analyses.module import generate_test_cluster
from pynguin.analyses.types import TypeInferenceStrategy
from pynguin.generation import export
from pynguin.instrumentation.machinery import install_import_hook
from pynguin.testcase.execution import (
    ExecutionTracer,
    ReturnTypeObserver,
    TestCaseExecutor,
)
from pynguin.utils import randomness
from pynguin.utils.report import get_coverage_report, render_coverage_report
from pynguin.utils.statistics.runtimevariable import RuntimeVariable

if TYPE_CHECKING:
    from pynguin.analyses.module import ModuleTestCluster
    from pynguin.generation.algorithms.testgenerationstrategy import (
        TestGenerationStrategy,
    )


@enum.unique
class ReturnCode(enum.IntEnum):
    """Return codes for Pynguin to signal result."""

    OK = 0
    """Symbolises that the execution ended as expected."""

    SETUP_FAILED = 1
    """Symbolises that the execution failed in the setup phase."""

    NO_TESTS_GENERATED = 2
    """Symbolises that no test could be generated."""


_LOGGER = logging.getLogger(__name__)


def set_configuration(configuration: config.Configuration) -> None:
    """Initialises the test generator with the given configuration.

    Args:
        configuration: The configuration to use.
    """
    config.configuration = configuration


def run_pynguin() -> ReturnCode:
    """Run the test generation.

    The result of the test generation is indicated by the resulting ReturnCode.

    Returns:
        See ReturnCode.

    Raises:
        ConfigurationException: In case the configuration is illegal
    """
    try:
        _LOGGER.info("Start Pynguin Test Generation…")
        return _run()
    finally:
        _LOGGER.info("Stop Pynguin Test Generation…")


def _setup_test_cluster() -> ModuleTestCluster | None:
    # TODO this is ugly and needs to be reworked...
    match config.configuration.type_inference:
        case config.TypeInferenceStrategy.TYPE_HINTS:
            strategy = TypeInferenceStrategy.TYPE_HINTS
        case config.TypeInferenceStrategy.NONE:
            strategy = TypeInferenceStrategy.NONE
        case _:
            strategy = TypeInferenceStrategy.TYPE_HINTS
    test_cluster = generate_test_cluster(config.configuration.module_name, strategy)
    if test_cluster.num_accessible_objects_under_test() == 0:
        _LOGGER.error("SUT contains nothing we can test.")
        return None
    return test_cluster


def _setup_path() -> bool:
    """Inserts the path to the SUT into the path list, installs the import hook and
    tries to load the SUT.

    Returns:
        An optional execution tracer, if loading was successful, None otherwise.
    """
    if not os.path.isdir(config.configuration.project_path):
        _LOGGER.error(
            "%s is not a valid project path", config.configuration.project_path
        )
        return False
    _LOGGER.debug("Setting up path for %s", config.configuration.project_path)
    sys.path.insert(0, config.configuration.project_path)
    return True


def _setup_import_hook(
    dynamic_constant_provider: DynamicConstantProvider | None,
) -> ExecutionTracer:
    _LOGGER.debug("Setting up instrumentation for %s", config.configuration.module_name)
    tracer = ExecutionTracer()

    install_import_hook(
        config.configuration.module_name,
        tracer,
        dynamic_constant_provider=dynamic_constant_provider,
    )
    return tracer


def _load_sut(tracer: ExecutionTracer) -> ModuleType | None:
    try:
        # We need to set the current thread ident so the import trace is recorded.
        tracer.current_thread_identifier = threading.current_thread().ident
        module = importlib.import_module(config.configuration.module_name)
    except ImportError as ex:
        # A module could not be imported because some dependencies
        # are missing or it is malformed
        _LOGGER.exception("Failed to load SUT: %s", ex)
        return None
    return module


def _setup_report_dir() -> bool:
    # Report dir only needs to be created when statistics or coverage report is enabled.
    if (
        config.configuration.statistics_output.statistics_backend
        != config.StatisticsBackend.NONE
        or config.configuration.statistics_output.create_coverage_report
    ):
        report_dir = Path(config.configuration.statistics_output.report_dir).absolute()
        try:
            report_dir.mkdir(parents=True, exist_ok=True)
        except (OSError, FileNotFoundError):
            _LOGGER.error(
                "Cannot create report dir %s",
                config.configuration.statistics_output.report_dir,
                exc_info=True,
            )
            return False
    return True


def _setup_random_number_generator() -> None:
    """Setup RNG."""
    _LOGGER.info("Using seed %d", config.configuration.seeding.seed)
    randomness.RNG.seed(config.configuration.seeding.seed)


def _setup_constant_seeding() -> tuple[
    ConstantProvider, DynamicConstantProvider | None
]:
    """Collect constants from SUT, if enabled."""
    # Use empty provider by default.
    wrapped_provider: ConstantProvider = EmptyConstantProvider()
    # We need to return the provider used for dynamic values separately,
    # because it is later on used to hook up the instrumentation calls.
    dynamic_constant_provider: DynamicConstantProvider | None = None
    if config.configuration.seeding.constant_seeding:
        _LOGGER.info("Collecting static constants from module under test")
        constant_pool = collect_static_constants(config.configuration.project_path)
        if len(constant_pool) == 0:
            _LOGGER.info("No constants found")
        else:
            _LOGGER.info("Constants found: %s", len(constant_pool))
            # Probability of 1.0 -> if a value is requested and available -> return it.
            wrapped_provider = DelegatingConstantProvider(
                constant_pool, wrapped_provider, 1.0
            )

    if config.configuration.seeding.dynamic_constant_seeding:
        _LOGGER.info("Setting up runtime collection of constants")
        dynamic_constant_provider = DynamicConstantProvider(
            ConstantPool(),
            wrapped_provider,
            config.configuration.seeding.seeded_dynamic_values_reuse_probability,
        )
        wrapped_provider = dynamic_constant_provider

    return wrapped_provider, dynamic_constant_provider


def _setup_and_check() -> tuple[
    TestCaseExecutor, ModuleTestCluster, ConstantProvider, ModuleType
] | None:
    """Load the System Under Test (SUT) i.e. the module that is tested.

    Perform setup and some sanity checks.

    Returns:
        An optional tuple of test-case executor and test cluster
    """

    if not _setup_path():
        return None
    wrapped_constant_provider, dynamic_constant_provider = _setup_constant_seeding()
    tracer = _setup_import_hook(dynamic_constant_provider)
    module = _load_sut(tracer)
    if not module:
        return None
    if not _setup_report_dir():
        return None

    # Analyzing the SUT should not cause any coverage.
    tracer.disable()
    if (test_cluster := _setup_test_cluster()) is None:
        return None
    tracer.enable()

    executor = TestCaseExecutor(tracer)
    _track_sut_data(tracer, test_cluster)
    _setup_random_number_generator()
    return executor, test_cluster, wrapped_constant_provider, module


def _track_sut_data(tracer: ExecutionTracer, test_cluster: ModuleTestCluster) -> None:
    """Track data from the SUT.

    Args:
        tracer: the execution tracer
        test_cluster: the test cluster
    """
    stat.track_output_variable(
        RuntimeVariable.CodeObjects,
        len(tracer.get_known_data().existing_code_objects),
    )
    stat.track_output_variable(
        RuntimeVariable.Predicates,
        len(tracer.get_known_data().existing_predicates),
    )
    stat.track_output_variable(
        RuntimeVariable.Lines,
        len(tracer.get_known_data().existing_lines),
    )
    stat.track_output_variable(
        RuntimeVariable.AccessibleObjectsUnderTest,
        test_cluster.num_accessible_objects_under_test(),
    )
    stat.track_output_variable(
        RuntimeVariable.GeneratableTypes,
        len(test_cluster.get_all_generatable_types()),
    )
    # TODO(fk) make this work for other criteria beyond branch coverage.
    stat.track_output_variable(
        RuntimeVariable.ImportBranchCoverage,
        ff.compute_branch_coverage(tracer.import_trace, tracer.get_known_data()),
    )
    stat.track_output_variable(
        RuntimeVariable.ImportLineCoverage,
        ff.compute_line_coverage(tracer.import_trace, tracer.get_known_data()),
    )


def _get_coverage_ff_from_algorithm(
    algorithm: TestGenerationStrategy, function_type: type[ff.CoverageFunction]
) -> ff.CoverageFunction:
    """Retrieve the coverage function for a test suite of a given coverage type.

    Args:
        algorithm: The test generation strategy
        function_type: the type of coverage function to receive

    Returns:
        The coverage function for a test suite for this run of the given type
    """
    test_suite_coverage_func = None
    for coverage_func in algorithm.test_suite_coverage_functions:
        if isinstance(coverage_func, function_type):
            test_suite_coverage_func = coverage_func
    assert (
        test_suite_coverage_func
    ), "The required coverage function was not initialised"
    return test_suite_coverage_func


def _add_checked_coverage_instrumentation(constant_provider, executor):
    # LINE is required for CHECKED to discover all available lines
    config.configuration.statistics_output.coverage_metrics = [
        config.CoverageMetric.CHECKED,
        config.CoverageMetric.LINE,
    ]

    tracer = executor.tracer
    install_import_hook(
        config.configuration.module_name,
        tracer,
        dynamic_constant_provider=constant_provider,
    )


def _reset_cache_for_result(generation_result):
    generation_result.invalidate_cache()
    for test_case in generation_result.test_case_chromosomes:
        test_case.invalidate_cache()
        test_case.set_last_execution_result(None)


def _track_resulting_checked_coverage(
    executor: TestCaseExecutor,
    generation_result: tsc.TestSuiteChromosome,
    constant_provider: ConstantProvider,
    module: ModuleType,
):
    """Now that we have assertions generated, we execute the testsuite statement for
    statement, while also instrumenting the executed test-statements before execution.

    Args:
        executor: the testcase executor of the run
        generation_result: the generated testsuite containing assertions
    """
    _LOGGER.info("Calculating resulting checked coverage")

    _add_checked_coverage_instrumentation(constant_provider, executor)
    importlib.reload(module)

    checked_coverage_ff = ff.TestSuiteCheckedCoverageFunction(executor)
    generation_result.add_coverage_function(checked_coverage_ff)

    # force new execution of the test cases after new instrumentation
    _reset_cache_for_result(generation_result)

    stat.track_output_variable(
        RuntimeVariable.CheckedCoverage,
        generation_result.get_coverage_for(checked_coverage_ff),
    )


def _run() -> ReturnCode:
    if (setup_result := _setup_and_check()) is None:
        return ReturnCode.SETUP_FAILED
    executor, test_cluster, constant_provider, module = setup_result
    # Observe return types during execution.
    executor.add_observer(ReturnTypeObserver())

    algorithm: TestGenerationStrategy = _instantiate_test_generation_strategy(
        executor, test_cluster, constant_provider
    )
    _LOGGER.info("Start generating test cases")
    generation_result = algorithm.generate_tests()
    if algorithm.resources_left():
        _LOGGER.info("Algorithm stopped before using all resources.")
    else:
        _LOGGER.info("Stopping condition reached")
        for stop in algorithm.stopping_conditions:
            _LOGGER.info("%s", stop)
    _LOGGER.info("Stop generating test cases")

    # Executions that happen after this point should not influence the
    # search statistics
    executor.clear_observers()

    _track_coverage_metrics(algorithm, generation_result)
    _remove_statements_after_exceptions(generation_result)
    _generate_assertions(executor, generation_result)

<<<<<<< HEAD
    # only call checked coverage calculation after assertion generation
=======
    # Remove statements after exceptions
    truncation = pp.ExceptionTruncation()
    generation_result.accept(truncation)
    if config.configuration.test_case_output.post_process:

        unused_primitives_removal = pp.TestCasePostProcessor(
            [pp.UnusedStatementsTestCaseVisitor()]
        )
        generation_result.accept(unused_primitives_removal)
        # TODO(fk) add more postprocessing stuff.

    ass_gen = config.configuration.test_case_output.assertion_generation
    if ass_gen != config.AssertionGenerator.NONE:
        _LOGGER.info("Start generating assertions")
        if ass_gen == config.AssertionGenerator.MUTATION_ANALYSIS:
            generator: cv.ChromosomeVisitor = ag.MutationAnalysisAssertionGenerator(
                executor
            )
        else:
            generator = ag.AssertionGenerator(executor)
        generation_result.accept(generator)

    # Export the generated test suites
>>>>>>> 81026cba
    if (
        RuntimeVariable.CheckedCoverage
        in config.configuration.statistics_output.output_variables
    ):
<<<<<<< HEAD
        _track_resulting_checked_coverage(
            executor, generation_result, constant_provider, module
        )

    failing, passing = _export_generated_test_suites(generation_result)
=======
        _export_chromosome(generation_result)
>>>>>>> 81026cba

    if config.configuration.statistics_output.create_coverage_report:
        render_coverage_report(
            get_coverage_report(
                generation_result,
                executor,
                config.configuration.statistics_output.coverage_metrics,
            ),
            Path(config.configuration.statistics_output.report_dir) / "cov_report.html",
            datetime.datetime.now(),
        )
    _track_statistics(generation_result)
    _collect_statistics()
    if not stat.write_statistics():
        _LOGGER.error("Failed to write statistics data")
    if generation_result.size() == 0:
        # not able to generate one test case
        return ReturnCode.NO_TESTS_GENERATED
    return ReturnCode.OK


def _remove_statements_after_exceptions(generation_result):
    truncation = pp.ExceptionTruncation()
    generation_result.accept(truncation)
    if config.configuration.test_case_output.post_process:
        unused_primitives_removal = pp.TestCasePostProcessor(
            [pp.UnusedStatementsTestCaseVisitor()]
        )
        generation_result.accept(unused_primitives_removal)
        # TODO(fk) add more postprocessing stuff.


def _export_generated_test_suites(generation_result):
    converter = cc.ChromosomeConverter()
    generation_result.accept(converter)
    failing = converter.failing_test_suite
    passing = converter.passing_test_suite
    if (
        config.configuration.test_case_output.export_strategy
        == config.ExportStrategy.PY_TEST
    ):
        _export_chromosome(passing)
        _export_chromosome(failing, file_name_suffix="_failing")
    return failing, passing


def _generate_assertions(executor, generation_result):
    ass_gen = config.configuration.test_case_output.assertion_generation
    if ass_gen != config.AssertionGenerator.NONE:
        _LOGGER.info("Start generating assertions")
        if ass_gen == config.AssertionGenerator.MUTATION_ANALYSIS:
            generator: cv.ChromosomeVisitor = ag.MutationAnalysisAssertionGenerator(
                executor
            )
        else:
            generator = ag.AssertionGenerator(executor)
        generation_result.accept(generator)


def _track_coverage_metrics(
    algorithm: TestGenerationStrategy, generation_result: tsc.TestSuiteChromosome
) -> None:
    """Track multiple set coverage metrics of the generated test suites.
    This possibly re-executes the test suites.

    Args:
        algorithm: The test generation strategy
        generation_result:  The resulting chromosome of the generation strategy
    """

    stat.track_output_variable(
        RuntimeVariable.Coverage, generation_result.get_coverage()
    )
    coverage_metrics = config.configuration.statistics_output.coverage_metrics
    if config.CoverageMetric.LINE in coverage_metrics:
        line_coverage_ff: ff.CoverageFunction = _get_coverage_ff_from_algorithm(
            algorithm, ff.TestSuiteLineCoverageFunction
        )
        stat.track_output_variable(
            RuntimeVariable.LineCoverage,
            generation_result.get_coverage_for(line_coverage_ff),
        )
    if config.CoverageMetric.BRANCH in coverage_metrics:
        branch_coverage_ff: ff.CoverageFunction = _get_coverage_ff_from_algorithm(
            algorithm, ff.TestSuiteBranchCoverageFunction
        )
        stat.track_output_variable(
            RuntimeVariable.BranchCoverage,
            generation_result.get_coverage_for(branch_coverage_ff),
        )


def _instantiate_test_generation_strategy(
    executor: TestCaseExecutor,
    test_cluster: ModuleTestCluster,
    constant_provider: ConstantProvider,
) -> TestGenerationStrategy:
    factory = gaf.TestSuiteGenerationAlgorithmFactory(
        executor, test_cluster, constant_provider
    )
    return factory.get_search_algorithm()


def _collect_statistics() -> None:
    stat.track_output_variable(
        RuntimeVariable.TargetModule, config.configuration.module_name
    )
    stat.track_output_variable(RuntimeVariable.RandomSeed, randomness.RNG.get_seed())
    stat.track_output_variable(
        RuntimeVariable.ConfigurationId,
        config.configuration.statistics_output.configuration_id,
    )
    stat.track_output_variable(
        RuntimeVariable.ProjectName, config.configuration.statistics_output.project_name
    )
    for runtime_variable, value in stat.variables_generator:
        stat.set_output_variable_for_runtime_variable(runtime_variable, value)


def _track_statistics(result: chrom.Chromosome) -> None:
    stat.current_individual(result)
    stat.track_output_variable(RuntimeVariable.Size, result.size())
    stat.track_output_variable(RuntimeVariable.Length, result.length())


def _export_chromosome(
    chromosome: chrom.Chromosome,
    file_name_suffix: str = "",
) -> None:
    """Export the given chromosome.

    Args:
        chromosome: the chromosome to export.
        file_name_suffix: Suffix that can be added to the file name to distinguish
            between different results e.g., failing and succeeding test cases.
    Returns:
        The name of the target file
    """
    target_file = os.path.join(
        config.configuration.test_case_output.output_path,
        "test_"
        + config.configuration.module_name.replace(".", "_")
        + file_name_suffix
        + ".py",
    )
    export_visitor = export.PyTestChromosomeToAstVisitor()
    chromosome.accept(export_visitor)
    export.save_module_to_file(export_visitor.to_module(), target_file)
    _LOGGER.info("Written %i test cases to %s", chromosome.size(), target_file)<|MERGE_RESOLUTION|>--- conflicted
+++ resolved
@@ -402,46 +402,21 @@
     _remove_statements_after_exceptions(generation_result)
     _generate_assertions(executor, generation_result)
 
-<<<<<<< HEAD
     # only call checked coverage calculation after assertion generation
-=======
-    # Remove statements after exceptions
-    truncation = pp.ExceptionTruncation()
-    generation_result.accept(truncation)
-    if config.configuration.test_case_output.post_process:
-
-        unused_primitives_removal = pp.TestCasePostProcessor(
-            [pp.UnusedStatementsTestCaseVisitor()]
-        )
-        generation_result.accept(unused_primitives_removal)
-        # TODO(fk) add more postprocessing stuff.
-
-    ass_gen = config.configuration.test_case_output.assertion_generation
-    if ass_gen != config.AssertionGenerator.NONE:
-        _LOGGER.info("Start generating assertions")
-        if ass_gen == config.AssertionGenerator.MUTATION_ANALYSIS:
-            generator: cv.ChromosomeVisitor = ag.MutationAnalysisAssertionGenerator(
-                executor
-            )
-        else:
-            generator = ag.AssertionGenerator(executor)
-        generation_result.accept(generator)
-
-    # Export the generated test suites
->>>>>>> 81026cba
     if (
         RuntimeVariable.CheckedCoverage
         in config.configuration.statistics_output.output_variables
     ):
-<<<<<<< HEAD
         _track_resulting_checked_coverage(
             executor, generation_result, constant_provider, module
         )
 
-    failing, passing = _export_generated_test_suites(generation_result)
-=======
+    # Export the generated test suites
+    if (
+        config.configuration.test_case_output.export_strategy
+        == config.ExportStrategy.PY_TEST
+    ):
         _export_chromosome(generation_result)
->>>>>>> 81026cba
 
     if config.configuration.statistics_output.create_coverage_report:
         render_coverage_report(
@@ -472,20 +447,6 @@
         )
         generation_result.accept(unused_primitives_removal)
         # TODO(fk) add more postprocessing stuff.
-
-
-def _export_generated_test_suites(generation_result):
-    converter = cc.ChromosomeConverter()
-    generation_result.accept(converter)
-    failing = converter.failing_test_suite
-    passing = converter.passing_test_suite
-    if (
-        config.configuration.test_case_output.export_strategy
-        == config.ExportStrategy.PY_TEST
-    ):
-        _export_chromosome(passing)
-        _export_chromosome(failing, file_name_suffix="_failing")
-    return failing, passing
 
 
 def _generate_assertions(executor, generation_result):
