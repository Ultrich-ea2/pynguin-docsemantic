--- conflicted
+++ resolved
@@ -15,16 +15,9 @@
 
 from bytecode import BasicBlock, Bytecode, Compare, ControlFlowGraph, Instr
 
-<<<<<<< HEAD
-import pynguin.utils.opcodes as op
-from pynguin.analyses.controlflow.cfg import CFG
-from pynguin.analyses.controlflow.controldependencegraph import ControlDependenceGraph
-from pynguin.analyses.seeding.constantseeding import DynamicConstantSeeding
-from pynguin.slicer.instruction import UniqueInstruction
-=======
 from pynguin.analyses.controlflow import CFG, ControlDependenceGraph
 from pynguin.analyses.seeding import DynamicConstantSeeding
->>>>>>> 874cac6d
+from pynguin.slicer.instruction import UniqueInstruction
 from pynguin.testcase.execution import (
     CodeObjectMetaData,
     ExecutionTracer,
@@ -614,28 +607,8 @@
         code_object_id: int,
         node: ProgramGraphNode,
         basic_block: BasicBlock,
-<<<<<<< HEAD
         offset: int,
     ) -> int:
-        if not is_return_none_basic_block(basic_block):
-            #  iterate over instructions after the fist one in BB,
-            #  put new instructions in the block for each line
-            file_name = cfg.bytecode_cfg().filename
-            lineno = -1
-            instr_index = 0
-            while instr_index < len(basic_block):
-                if basic_block[instr_index].lineno != lineno:
-                    lineno = basic_block[instr_index].lineno
-                    line_id = self._tracer.register_line(
-                        code_object_id, file_name, lineno
-                    )
-                    instr_index += (  # increment by the amount of instructions inserted
-                        self.instrument_line(basic_block, instr_index, line_id, lineno)
-                    )
-                instr_index += 1
-        return offset
-=======
-    ) -> None:
         #  iterate over instructions after the fist one in BB,
         #  put new instructions in the block for each line
         file_name = cfg.bytecode_cfg().filename
@@ -649,7 +622,7 @@
                     self.instrument_line(basic_block, instr_index, line_id, lineno)
                 )
             instr_index += 1
->>>>>>> 874cac6d
+        return offset
 
     def instrument_line(
         self, block: BasicBlock, instr_index: int, line_id: int, lineno: int
@@ -1802,26 +1775,7 @@
             Instr("CALL_METHOD", 1, lineno=lineno),
             Instr("POP_TOP", lineno=lineno),
         ]
-<<<<<<< HEAD
         self._logger.debug("Instrumented compare_op")
-
-
-def is_return_none_basic_block(basic_block: BasicBlock) -> bool:
-    """Checks if a node is a "return None" line.
-
-    Args:
-        basic_block: The basic block that needs to be checked
-
-    Returns:
-        True, if the node is a "return None" line, false otherwise.
-    """
-    # TODO(fk) there seem to be cases where this check is not sufficient.
-    # Not sure how to detect those.
-    return (
-        len(basic_block) == 2
-        and basic_block[0] == Instr("LOAD_CONST", None, lineno=basic_block[0].lineno)
-        and basic_block[1].opcode == op.RETURN_VALUE
-    )
 
 
 def is_traced_instruction(instr: Union[Instr, UniqueInstruction]) -> bool:
@@ -1833,7 +1787,4 @@
     Returns:
         True if `instr` is traced, False otherwise.
     """
-    return instr.opcode in op.TRACED_INSTRUCTIONS
-=======
-        self._logger.debug("Instrumented compare_op")
->>>>>>> 874cac6d
+    return instr.opcode in op.TRACED_INSTRUCTIONS