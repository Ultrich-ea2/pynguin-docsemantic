--- conflicted
+++ resolved
@@ -55,18 +55,11 @@
         """
         to_instrument = cast(CodeType, super().get_code(fullname))
         assert to_instrument, "Failed to get code object of module."
-<<<<<<< HEAD
-        instrumentations: List[Instrumentation] = []
+        instrumentations: list[Instrumentation] = []
         if config.configuration.statistics_output.statement_coverage:
             instrumentations.append(StatementCoverageInstrumentation(self._tracer))
         else:
             instrumentations.append(BranchCoverageInstrumentation(self._tracer))
-
-=======
-        instrumentations: list[Instrumentation] = [
-            BranchCoverageInstrumentation(self._tracer)
-        ]
->>>>>>> 31e35a16
         if config.configuration.seeding.dynamic_constant_seeding:
             instrumentations.append(
                 DynamicSeedingInstrumentation(dynamic_constant_seeding)
