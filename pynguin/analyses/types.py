--- conflicted
+++ resolved
@@ -13,7 +13,7 @@
 from typing import Any, Callable, get_type_hints
 
 from pynguin.utils.exceptions import ConfigurationException
-from pynguin.utils.type_utils import wrap_var_param_type
+from pynguin.utils.type_utils import filter_type_vars, wrap_var_param_type
 
 
 @dataclass
@@ -143,15 +143,13 @@
     for param_name in method_signature.parameters:
         if param_name == "self":
             continue
-<<<<<<< HEAD
+        # var-positional and var-keyword need a dict or list/tuple,
+        # which is technically not encoded in the type, but the kind of parameter,
+        # so we also wrap this here.
         parameters[param_name] = wrap_var_param_type(
             Any, method_signature.parameters[param_name].kind  # type: ignore
         )
     return_type: type | None = Any  # type: ignore
-=======
-        parameters[param_name] = None
-    return_type: type | None = None
->>>>>>> c659edc8
 
     signature = InferredSignature(
         signature=method_signature, parameters=parameters, return_type=return_type
@@ -159,8 +157,8 @@
     for param_name in method_signature.parameters:
         if param_name == "self":
             continue
-        signature.update_parameter_type(param_name, None)
-    signature.update_return_type(None)
+        signature.update_parameter_type(param_name, Any)  # type:ignore
+    signature.update_return_type(Any)  # type:ignore
     return signature
 
 
@@ -184,9 +182,10 @@
             continue
         hint = hints.get(param_name, Any)
         hint = wrap_var_param_type(hint, method_signature.parameters[param_name].kind)
+        hint = filter_type_vars(hint)
         parameters[param_name] = hint
 
-    return_type: type | None = hints.get("return", Any)
+    return_type: type | None = filter_type_vars(hints.get("return", Any))
 
     return InferredSignature(
         signature=method_signature, parameters=parameters, return_type=return_type
