#  This file is part of Pynguin.
#
#  SPDX-FileCopyrightText: 2019–2022 Pynguin Contributors
#
#  SPDX-License-Identifier: LGPL-3.0-or-later
#
"""Provides an implementation to generate statements out of an AST."""
from __future__ import annotations

import ast
import inspect
import logging
from typing import TYPE_CHECKING, Any, cast

import pynguin.assertion.assertion as ass
import pynguin.testcase.defaulttestcase as dtc
import pynguin.testcase.statement as stmt
from pynguin.utils.generic.genericaccessibleobject import (
    GenericCallableAccessibleObject,
    GenericConstructor,
    GenericFunction,
    GenericMethod,
)
from pynguin.utils.type_utils import is_assertable

if TYPE_CHECKING:
    import pynguin.testcase.testcase as tc
    import pynguin.testcase.variablereference as vr
    from pynguin.setup.testcluster import TestCluster

logger = logging.getLogger(__name__)


def create_assign_stmt(
    assign: ast.Assign,
    testcase: tc.TestCase,
    ref_dict: dict[str, vr.VariableReference],
    test_cluster: TestCluster,
) -> tuple[str, stmt.VariableCreatingStatement] | None:
    """Creates the corresponding statement from an ast.Assign node.

    Args:
        assign: The ast.Assign node
        testcase: The testcase of the statement
        ref_dict: a dictionary containing key value pairs of variable ids and
                  variable references.
        test_cluster: The test cluster that is used to resolve classes, methods, etc.

    Returns:
        The corresponding statement or None if no statement type matches.
    """
    new_stmt: stmt.VariableCreatingStatement | None
    value = assign.value
    objs_under_test = test_cluster.accessible_objects_under_test
    callable_objects_under_test: set[GenericCallableAccessibleObject] = {
        o for o in objs_under_test if isinstance(o, GenericCallableAccessibleObject)
    }
    if isinstance(value, ast.Constant):
        new_stmt = create_stmt_from_constant(value, testcase)
    elif isinstance(value, ast.UnaryOp):
        new_stmt = create_stmt_from_unaryop(value, testcase)
    elif isinstance(value, ast.Call):
        new_stmt = create_stmt_from_call(
            value, testcase, callable_objects_under_test, ref_dict
        )
    elif isinstance(value, (ast.List, ast.Set, ast.Dict, ast.Tuple)):
        new_stmt = create_stmt_from_collection(
            value, testcase, callable_objects_under_test, ref_dict
        )
    else:
        logger.info("Assign statement could not be parsed.")
        new_stmt = None
    if new_stmt is None:
        return None
    ref_id = str(assign.targets[0].id)  # type: ignore
    return ref_id, new_stmt


def create_assert_stmt(
<<<<<<< HEAD
    ref_dict: Dict[str, vr.VariableReference], assert_node: ast.Assert
) -> Optional[Tuple[ass.Assertion, vr.VariableReference]]:
=======
    ref_dict: dict[str, vr.VariableReference], assert_node: ast.Assert
) -> tuple[Assertion, vr.VariableReference] | None:
>>>>>>> 6c1bc405
    """Creates an assert statement.

    Args:
        ref_dict: a dictionary containing key value pairs of variable ids and
                  variable references.
        assert_node: the ast assert node.

    Returns:
        The corresponding assert statement.
    """
<<<<<<< HEAD
    assertion: Optional[ass.Assertion] = None
=======
    assertion: PrimitiveAssertion | NoneAssertion | None = None
>>>>>>> 6c1bc405
    try:
        source = ref_dict[assert_node.test.left.id]  # type: ignore
        val_elem = assert_node.test.comparators[0]  # type: ignore
        operator = assert_node.test.ops[0]  # type: ignore
    except (KeyError, AttributeError):
        return None
    if isinstance(operator, (ast.Is, ast.Eq)):
        assertion = create_assertion(source, val_elem)
    if assertion is not None:
        return assertion, source
    return None


def create_assertion(
    source: vr.VariableReference,
<<<<<<< HEAD
    val_elem: Optional[Union[ast.Constant, ast.UnaryOp]],
) -> Optional[ass.Assertion]:
=======
    val_elem: ast.Constant | ast.UnaryOp | None,
) -> PrimitiveAssertion | NoneAssertion | None:
>>>>>>> 6c1bc405
    """Creates an assertion.

    Args:
        source: The variable reference
        val_elem: The ast element for retrieving the value

    Returns:
        The assertion.
    """
    if isinstance(val_elem, ast.UnaryOp):
        val_elem = val_elem.operand  # type: ignore

    if isinstance(val_elem, ast.Constant) and is_assertable(val_elem.value):
        return ass.ObjectAssertion(source, val_elem.value)
    return None


def create_variable_references_from_call_args(
    call_args: list[ast.Name | ast.Starred],
    call_keywords: list[ast.keyword],
    gen_callable: GenericCallableAccessibleObject,
    ref_dict: dict[str, vr.VariableReference],
) -> dict[str, vr.VariableReference] | None:
    """Takes the arguments of an ast.Call node and returns the variable references of
    the corresponding statements.

    Args:
        call_args: the positional arguments
        call_keywords: the keyword arguments
        gen_callable: the callable that is called
        ref_dict: a dictionary containing the variable references

    Returns:
        The dict with the variable references of the call_args.

    """
<<<<<<< HEAD
    var_refs: Dict[str, vr.VariableReference] = {}
    # We have to ignore the first parameter (usually 'self') for regular methods and
    # constructors because it is filled by the runtime.
    # TODO(fk) also consider @classmethod, because their first argument is the class,
    #  which is also filled by the runtime.
    shift_by = 1 if gen_callable.is_method() or gen_callable.is_constructor() else 0

=======
    var_refs: dict[str, vr.VariableReference] = {}
>>>>>>> 6c1bc405
    # Handle positional arguments.
    for (name, param), call_arg in zip(
        list(gen_callable.inferred_signature.signature.parameters.items())[shift_by:],
        call_args,
    ):
        if (
            param.kind
            in (
                inspect.Parameter.POSITIONAL_ONLY,
                inspect.Parameter.POSITIONAL_OR_KEYWORD,
            )
        ) and isinstance(call_arg, ast.Name):
            reference = ref_dict.get(call_arg.id)
        elif param.kind == inspect.Parameter.VAR_POSITIONAL and isinstance(
            call_arg, ast.Starred
        ):
            reference = ref_dict.get(call_arg.value.id)  # type: ignore
        else:
            return None
        if reference is None:
            # Reference could not be resolved
            return None
        var_refs[name] = reference

    # Handle keyword arguments
    for call_keyword in call_keywords:
        keyword = call_keyword.arg
        if keyword is None:
            # **kwargs has to be the last parameter?
            keyword = list(gen_callable.inferred_signature.signature.parameters.keys())[
                -1
            ]
            if (
                gen_callable.inferred_signature.signature.parameters[keyword].kind
                != inspect.Parameter.VAR_KEYWORD
            ):
                return None
        if not isinstance(call_keyword.value, ast.Name):
            return None
        reference = ref_dict.get(call_keyword.value.id)
        if reference is None:
            return None
        var_refs[keyword] = reference

    return var_refs


# pylint: disable=too-many-return-statements
def create_stmt_from_constant(
    constant: ast.Constant, testcase: tc.TestCase
) -> stmt.VariableCreatingStatement | None:
    """Creates a statement from an ast.constant node.

    Args:
        constant: the ast.Constant statement
        testcase: the testcase containing the statement

    Returns:
        The corresponding statement.
    """
    if constant.value is None:
        return stmt.NoneStatement(testcase, constant.value)

    val = constant.value
    if isinstance(val, bool):
        return stmt.BooleanPrimitiveStatement(testcase, val)
    if isinstance(val, int):
        return stmt.IntPrimitiveStatement(testcase, val)
    if isinstance(val, float):
        return stmt.FloatPrimitiveStatement(testcase, val)
    if isinstance(val, str):
        return stmt.StringPrimitiveStatement(testcase, val)
    if isinstance(val, bytes):
        return stmt.BytesPrimitiveStatement(testcase, val)
    logger.info("Could not find case for constant while handling assign statement.")
    return None


def create_stmt_from_unaryop(
    unaryop: ast.UnaryOp, testcase: tc.TestCase
) -> stmt.VariableCreatingStatement | None:
    """Creates a statement from an ast.unaryop node.

    Args:
        unaryop: the ast.UnaryOp statement
        testcase: the testcase containing the statement

    Returns:
        The corresponding statement.
    """
    val = unaryop.operand.value  # type: ignore
    if isinstance(val, bool):
        return stmt.BooleanPrimitiveStatement(testcase, not val)
    if isinstance(val, float):
        return stmt.FloatPrimitiveStatement(testcase, (-1) * val)
    if isinstance(val, int):
        return stmt.IntPrimitiveStatement(testcase, (-1) * val)
    logger.info(
        "Could not find case for unary operator while handling assign statement."
    )
    return None


def create_stmt_from_call(
    call: ast.Call,
    testcase: tc.TestCase,
    objs_under_test: set[GenericCallableAccessibleObject],
    ref_dict: dict[str, vr.VariableReference],
) -> stmt.VariableCreatingStatement | None:
    """Creates the corresponding statement from an ast.call node. Depending on the call,
    this can be a GenericConstructor, GenericMethod or GenericFunction statement.

    Args:
        call: the ast.Call node
        testcase: the testcase of the statement
        objs_under_test: the accessible objects under test
        ref_dict: a dictionary containing key value pairs of variable ids and
                  variable references.

    Returns:
        The corresponding statement.
    """
    try:
        call.func.attr  # type: ignore
    except AttributeError:
        return try_generating_specific_function(
            call, testcase, objs_under_test, ref_dict
        )
    gen_callable = find_gen_callable(call, objs_under_test, ref_dict)
    if gen_callable is None:
        logger.info("No such function found...")
        return None
    return assemble_stmt_from_gen_callable(testcase, gen_callable, call, ref_dict)


def find_gen_callable(
    call: ast.Call,
    objs_under_test: set,
    ref_dict: dict[str, vr.VariableReference],
) -> GenericConstructor | GenericMethod | GenericFunction | None:
    """Traverses the accessible objects under test and returns the one matching with the
    ast.call object. Unfortunately, there is no possibility to clearly determine if the
    ast.call object is a constructor, method or function. Hence, the looping over all
    accessible objects is unavoidable. Then, by the name of the ast.call and by the
    owner (functions do not have one, constructors and methods have), it is possible to
    decide which accessible object to choose. This should also be unique, because the
    name of a function should be unique in a module. The name of a method should be
    unique inside one class. If two classes in the same module have a method with an
    equal name, the right method can be determined by the type of the object that is
    calling the method. This object has the type of the class of which the method is
    called. To determine between function names and method names, another thing needs
    to be considered. If a method is called, it is called on an object. This object must
    have been created before the function is called on that object. Thus, this object
    must have been initialized before and have a variable reference in the ref_dict
    where all created variable references are stored. So, by checking, if a reference is
    found, it can be decided if it is a function or a method.

        Args:
            call: the ast.Call node
            objs_under_test: the accessible objects under test
            ref_dict: a dictionary containing key value pairs of variable ids and
                      variable references.

        Returns:
            The corresponding generic accessible object under test. This can be a
            GenericConstructor, a GenericMethod or a GenericFunction.
    """
    call_name = str(call.func.attr)  # type: ignore
    for obj in objs_under_test:
        if isinstance(obj, GenericConstructor):
            owner = str(obj.owner).rsplit(".", maxsplit=1)[-1].split("'")[0]
            call_id = call.func.value.id  # type: ignore
            if call_name == owner and call_id not in ref_dict:
                return obj
        elif isinstance(obj, GenericMethod):
            # test if the type of the calling object is equal to the type of the owner
            # of the generic method
            call_id = call.func.value.id  # type: ignore
            if call_name == obj.method_name and call_id in ref_dict:
                obj_from_ast = str(call.func.value.id)  # type: ignore
                var_type = ref_dict[obj_from_ast].type
                if var_type == obj.owner:
                    return obj
        elif isinstance(obj, GenericFunction):
            if call_name == obj.function_name:
                return obj
    return None


def assemble_stmt_from_gen_callable(
    testcase: tc.TestCase,
    gen_callable: GenericCallableAccessibleObject,
    call: ast.Call,
    ref_dict: dict[str, vr.VariableReference],
) -> stmt.ParametrizedStatement | None:
    """Takes a generic callable and assembles the corresponding parametrized statement
    from it.

    Args:
        testcase: the testcase of the statement
        gen_callable: the corresponding callable of the cluster
        call: the ast.Call statement
        ref_dict: a dictionary containing key value pairs of variable ids and
                  variable references.

    Returns:
        The corresponding statement.
    """
    for arg in call.args:
        if not isinstance(arg, (ast.Name, ast.Starred)):
            return None
    for keyword in call.keywords:
        if not isinstance(keyword, ast.keyword):
            return None
    var_refs = create_variable_references_from_call_args(
        call.args, call.keywords, gen_callable, ref_dict  # type: ignore
    )
    if var_refs is None:
        return None
    if isinstance(gen_callable, GenericFunction):
        return stmt.FunctionStatement(
            testcase, cast(GenericCallableAccessibleObject, gen_callable), var_refs
        )
    if isinstance(gen_callable, GenericMethod):
        return stmt.MethodStatement(
            testcase,
            gen_callable,
            ref_dict[call.func.value.id],  # type: ignore
            var_refs,
        )
    if isinstance(gen_callable, GenericConstructor):
        return stmt.ConstructorStatement(
            testcase, cast(GenericCallableAccessibleObject, gen_callable), var_refs
        )
    return None


def create_stmt_from_collection(
    coll_node: ast.List | ast.Set | ast.Dict | ast.Tuple,
    testcase: tc.TestCase,
    objs_under_test: set[GenericCallableAccessibleObject],
    ref_dict: dict[str, vr.VariableReference],
) -> stmt.VariableCreatingStatement | None:
    """Creates the corresponding statement from an ast.List node. Lists contain other
    statements.

    Args:
        coll_node: the ast node. It has the type of one of the collection types.
        testcase: the testcase of the statement
        objs_under_test: the accessible objects under test. Not needed for the
        collection statement, but lists can contain other statements (e.g. call) needing
        this.
        ref_dict: a dictionary containing key value pairs of variable ids and
                  variable references. Not needed for the collection statement, but
                  lists can contain other statements (e.g. call) needing this.

    Returns:
        The corresponding list statement.
    """
    coll_elems: None | (
        list[vr.VariableReference]
        | list[tuple[vr.VariableReference, vr.VariableReference]]
    )
    if isinstance(coll_node, ast.Dict):
        keys = create_elements(coll_node.keys, testcase, objs_under_test, ref_dict)
        values = create_elements(coll_node.values, testcase, objs_under_test, ref_dict)
        if keys is None or values is None:
            return None
        coll_elems_type = get_collection_type(values)
        coll_elems = list(zip(keys, values))
    else:
        elements = coll_node.elts
        coll_elems = create_elements(elements, testcase, objs_under_test, ref_dict)
        if coll_elems is None:
            return None
        coll_elems_type = get_collection_type(coll_elems)
    return create_specific_collection_stmt(
        testcase, coll_node, coll_elems_type, coll_elems
    )


def create_elements(
    elements: Any,
    testcase: tc.TestCase,
    objs_under_test: set[GenericCallableAccessibleObject],
    ref_dict: dict[str, vr.VariableReference],
) -> list[vr.VariableReference] | None:
    """Creates the elements of a collection by calling the corresponding methods for
    creation. This can be recursive.

    Args:
        elements: The elements of the collection
        testcase: the corresponding testcase
        objs_under_test: A set of generic accessible objects under test
        ref_dict: a dictionary containing key value pairs of variable ids and
                  variable references

    Returns:
        A list of variable references or None if something goes wrong while creating the
        elements.
    """
    coll_elems: list[vr.VariableReference] = []
    for elem in elements:
        statement: stmt.VariableCreatingStatement | None
        if isinstance(elem, ast.Constant):
            statement = create_stmt_from_constant(elem, testcase)
            if not statement:
                return None
            coll_elems.append(testcase.add_variable_creating_statement(statement))
        elif isinstance(elem, ast.UnaryOp):
            statement = create_stmt_from_unaryop(elem, testcase)
            if not statement:
                return None
            coll_elems.append(testcase.add_variable_creating_statement(statement))
        elif isinstance(elem, ast.Call):
            statement = create_stmt_from_call(elem, testcase, objs_under_test, ref_dict)
            if not statement:
                return None
            coll_elems.append(testcase.add_variable_creating_statement(statement))
        elif isinstance(elem, (ast.List, ast.Tuple, ast.Set, ast.Dict)):
            statement = create_stmt_from_collection(
                elem, testcase, objs_under_test, ref_dict
            )
            if not statement:
                return None
            coll_elems.append(testcase.add_variable_creating_statement(statement))
        elif isinstance(elem, ast.Name):
            try:
                coll_elems.append(ref_dict[elem.id])
            except AttributeError:
                return None
        else:
            return None
    return coll_elems


def get_collection_type(coll_elems: list[vr.VariableReference]) -> Any:
    """Returns the type of a collection. If objects of multiple types are in the
    collection, this function returns None.

    Args:
        coll_elems: a list of variable references

    Returns:
        The type of the collection.
    """
    if len(coll_elems) == 0:
        return None
    coll_type = coll_elems[0].type
    for elem in coll_elems:
        if not elem.type == coll_type:
            coll_type = None
            break
    return coll_type


def create_specific_collection_stmt(
    testcase: tc.TestCase,
    coll_node: ast.List | ast.Set | ast.Dict | ast.Tuple,
    coll_elems_type: Any,
    coll_elems: list[Any],
) -> None | (
    stmt.ListStatement | stmt.SetStatement | stmt.DictStatement | stmt.TupleStatement
):
    """Creates the corresponding collection statement from an ast node.

    Args:
        testcase: The testcase of the statement
        coll_node: the ast node
        coll_elems: a list of variable references or a list of tuples of variables for a
        dict statement.
        coll_elems_type: the type of the elements of the collection statement.

    Returns:
        The corresponding collection statement.
    """
    if isinstance(coll_node, ast.List):
        return stmt.ListStatement(testcase, coll_elems_type, coll_elems)
    if isinstance(coll_node, ast.Set):
        return stmt.SetStatement(testcase, coll_elems_type, coll_elems)
    if isinstance(coll_node, ast.Dict):
        return stmt.DictStatement(testcase, coll_elems_type, coll_elems)
    if isinstance(coll_node, ast.Tuple):
        return stmt.TupleStatement(testcase, coll_elems_type, coll_elems)
    return None


def try_generating_specific_function(
    call: ast.Call,
    testcase: tc.TestCase,
    objs_under_test: set[GenericCallableAccessibleObject],
    ref_dict: dict[str, vr.VariableReference],
) -> stmt.VariableCreatingStatement | None:
    """Calls to creating a collection (list, set, tuple, dict) via their keywords and
    not via literal syntax are considered as ast.Call statements. But for these calls,
    no accessible object under test is in the test_cluster. To parse them anyway, these
    method transforms them to the corresponding ast statement, for example a call of a
    list with 'list()' to an ast.List statement.

    Args:
        call: the ast.Call node
        testcase: the testcase of the statement
        objs_under_test: the accessible objects under test
        ref_dict: a dictionary containing key value pairs of variable ids and
                  variable references.

    Returns:
        The corresponding statement.

    """
    try:
        func_id = str(call.func.id)  # type: ignore
    except AttributeError:
        return None
    if func_id == "set":
        try:
            set_node = ast.Set(
                elts=call.args,
                ctx=ast.Load(),
            )
        except AttributeError:
            return None
        return create_stmt_from_collection(
            set_node, testcase, objs_under_test, ref_dict
        )
    if func_id == "list":
        try:
            list_node = ast.List(
                elts=call.args,
                ctx=ast.Load(),
            )
        except AttributeError:
            return None
        return create_stmt_from_collection(
            list_node, testcase, objs_under_test, ref_dict
        )
    if func_id == "tuple":
        try:
            tuple_node = ast.Tuple(
                elts=call.args,
                ctx=ast.Load(),
            )
        except AttributeError:
            return None
        return create_stmt_from_collection(
            tuple_node, testcase, objs_under_test, ref_dict
        )
    if func_id == "dict":
        try:
            dict_node = ast.Dict(
                keys=call.args[0].keys if call.args else [],  # type: ignore
                values=call.args[0].values if call.args else [],  # type: ignore
                ctx=ast.Load(),
            )
        except AttributeError:
            return None
        return create_stmt_from_collection(
            dict_node, testcase, objs_under_test, ref_dict
        )
    return None


# pylint: disable=invalid-name, missing-function-docstring
class AstToTestCaseTransformer(ast.NodeVisitor):
    """A AST NodeVisitor that tries to convert an AST into our internal
    test case representation."""

    def __init__(self, test_cluster: TestCluster, create_assertions: bool):
        self._current_testcase: dtc.DefaultTestCase = dtc.DefaultTestCase()
        self._current_parsable: bool = True
        self._var_refs: dict[str, vr.VariableReference] = {}
        self._testcases: list[dtc.DefaultTestCase] = []
        self._number_found_testcases: int = 0
        self._test_cluster = test_cluster
        self._create_assertions = create_assertions

    def visit_FunctionDef(self, node: ast.FunctionDef) -> Any:
        self._number_found_testcases += 1
        self._current_testcase = dtc.DefaultTestCase()
        self._current_parsable = True
        self._var_refs.clear()
        self.generic_visit(node)
        if self._current_parsable:
            self._testcases.append(self._current_testcase)

    def visit_Assign(self, node: ast.Assign) -> Any:
        if self._current_parsable:
            if (
                result := create_assign_stmt(
                    node, self._current_testcase, self._var_refs, self._test_cluster
                )
            ) is None:
                self._current_parsable = False
            else:
                ref_id, stm = result
                var_ref = self._current_testcase.add_variable_creating_statement(stm)
                self._var_refs[ref_id] = var_ref

    def visit_Assert(self, node: ast.Assert) -> Any:
        if self._current_parsable and self._create_assertions:
            if (result := create_assert_stmt(self._var_refs, node)) is not None:
                assertion, var_ref = result
                self._current_testcase.get_statement(
                    var_ref.get_statement_position()
                ).add_assertion(assertion)

    @property
    def testcases(self) -> list[dtc.DefaultTestCase]:
        """Provides the testcases that could be generated from the given AST.
        It is possible that not every aspect of the AST could be transformed
        to our internal representation.

        Returns:
            The generated testcases.
        """
        return self._testcases<|MERGE_RESOLUTION|>--- conflicted
+++ resolved
@@ -77,13 +77,8 @@
 
 
 def create_assert_stmt(
-<<<<<<< HEAD
-    ref_dict: Dict[str, vr.VariableReference], assert_node: ast.Assert
-) -> Optional[Tuple[ass.Assertion, vr.VariableReference]]:
-=======
     ref_dict: dict[str, vr.VariableReference], assert_node: ast.Assert
-) -> tuple[Assertion, vr.VariableReference] | None:
->>>>>>> 6c1bc405
+) -> tuple[ass.Assertion, vr.VariableReference] | None:
     """Creates an assert statement.
 
     Args:
@@ -94,11 +89,7 @@
     Returns:
         The corresponding assert statement.
     """
-<<<<<<< HEAD
-    assertion: Optional[ass.Assertion] = None
-=======
-    assertion: PrimitiveAssertion | NoneAssertion | None = None
->>>>>>> 6c1bc405
+    assertion: ass.Assertion | None = None
     try:
         source = ref_dict[assert_node.test.left.id]  # type: ignore
         val_elem = assert_node.test.comparators[0]  # type: ignore
@@ -114,13 +105,8 @@
 
 def create_assertion(
     source: vr.VariableReference,
-<<<<<<< HEAD
-    val_elem: Optional[Union[ast.Constant, ast.UnaryOp]],
-) -> Optional[ass.Assertion]:
-=======
     val_elem: ast.Constant | ast.UnaryOp | None,
-) -> PrimitiveAssertion | NoneAssertion | None:
->>>>>>> 6c1bc405
+) -> ass.Assertion | None:
     """Creates an assertion.
 
     Args:
@@ -157,17 +143,13 @@
         The dict with the variable references of the call_args.
 
     """
-<<<<<<< HEAD
-    var_refs: Dict[str, vr.VariableReference] = {}
+    var_refs: dict[str, vr.VariableReference] = {}
     # We have to ignore the first parameter (usually 'self') for regular methods and
     # constructors because it is filled by the runtime.
     # TODO(fk) also consider @classmethod, because their first argument is the class,
     #  which is also filled by the runtime.
     shift_by = 1 if gen_callable.is_method() or gen_callable.is_constructor() else 0
 
-=======
-    var_refs: dict[str, vr.VariableReference] = {}
->>>>>>> 6c1bc405
     # Handle positional arguments.
     for (name, param), call_arg in zip(
         list(gen_callable.inferred_signature.signature.parameters.items())[shift_by:],
