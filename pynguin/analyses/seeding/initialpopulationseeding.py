#  This file is part of Pynguin.
#
#  SPDX-FileCopyrightText: 2019–2022 Pynguin Contributors
#
#  SPDX-License-Identifier: LGPL-3.0-or-later
#
"""Implements seeding of the initial population with previously existing testcases."""
from __future__ import annotations

import ast
import logging
import os
<<<<<<< HEAD
from typing import TYPE_CHECKING, AnyStr, List, Optional
=======
from typing import TYPE_CHECKING, Any, AnyStr
>>>>>>> 6c1bc405

import pynguin.analyses.seeding.testimport.ast_to_statement as ats
import pynguin.configuration as config
import pynguin.ga.testcasechromosome as tcc
import pynguin.testcase.defaulttestcase as dtc
import pynguin.testcase.testfactory as tf
import pynguin.utils.statistics.statistics as stat
from pynguin.utils import randomness
from pynguin.utils.statistics.runtimevariable import RuntimeVariable

if TYPE_CHECKING:
    from typing import Union

    from pynguin.setup.testcluster import TestCluster


class _InitialPopulationSeeding:
    """Class for seeding the initial population with previously existing testcases."""

    def __init__(self):
        self._logger = logging.getLogger(__name__)
        self._testcases: list[dtc.DefaultTestCase] = []
        self._test_cluster: TestCluster

    @property
    def test_cluster(self) -> TestCluster:
        """Provides the test cluster.

        Returns:
            The test cluster
        """
        return self._test_cluster

    @test_cluster.setter
    def test_cluster(self, test_cluster: TestCluster):
        self._test_cluster = test_cluster

    def get_ast_tree(
<<<<<<< HEAD
        self, module_path: "Union[AnyStr, os.PathLike[AnyStr]]"
    ) -> Optional[ast.Module]:
=======
        self, module_path: AnyStr | os.PathLike[AnyStr]
    ) -> ast.Module | None:
>>>>>>> 6c1bc405
        """Returns the ast tree from a module

        Args:
            module_path: The path to the project's root

        Returns:
            The ast tree of the given module.
        """
        module_name = config.configuration.module_name.rsplit(".", maxsplit=1)[-1]
        self._logger.debug("Module name: %s", module_name)
        result: list[AnyStr] = []
        for root, _, files in os.walk(module_path):
            for name in files:
                assert isinstance(name, str)
                if module_name in name and "test_" in name:
                    result.append(os.path.join(root, name))
                    break
        try:
            if len(result) > 0:
                self._logger.debug("Module name found: %s", result[0])
                stat.track_output_variable(RuntimeVariable.SuitableTestModule, True)
                with open(result[0], encoding="utf-8") as module_file:
                    return ast.parse(module_file.read())
            else:
                self._logger.debug("No suitable test module found.")
                stat.track_output_variable(RuntimeVariable.SuitableTestModule, False)
                return None
        except BaseException as exception:  # pylint: disable=broad-except
            self._logger.exception("Cannot read module: %s", exception)
            stat.track_output_variable(RuntimeVariable.SuitableTestModule, False)
            return None

<<<<<<< HEAD
    def collect_testcases(
        self, module_path: "Union[AnyStr, os.PathLike[AnyStr]]"
    ) -> None:
=======
    def collect_testcases(self, module_path: AnyStr | os.PathLike[AnyStr]) -> None:
>>>>>>> 6c1bc405
        """Collect all test cases from a module.

        Args:
            module_path: Path to the module to collect the test cases from
        """
        tree = self.get_ast_tree(module_path)
        if tree is None:
            config.configuration.seeding.initial_population_seeding = False
            self._logger.info("Provided testcases are not used.")
            return
        transformer = ats.AstToTestCaseTransformer(
            self._test_cluster,
            config.configuration.test_case_output.assertion_generation
            != config.AssertionGenerator.NONE,
        )
        transformer.visit(tree)
        self._testcases = transformer.testcases
        stat.track_output_variable(RuntimeVariable.FoundTestCases, len(self._testcases))
        if not self._testcases:
            config.configuration.seeding.initial_population_seeding = False
            self._logger.info("None of the provided test cases can be parsed.")
        else:
            self._logger.info(
                "Number successfully collected test cases: %s", len(self._testcases)
            )
        stat.track_output_variable(
            RuntimeVariable.CollectedTestCases, len(self._testcases)
        )
        self._mutate_testcases_initially()

    def _mutate_testcases_initially(self):
        """Mutates the initial population."""
        test_factory = tf.TestFactory(self.test_cluster)
        for _ in range(0, config.configuration.seeding.initial_population_mutations):
            for testcase in self._testcases:
                testcase_wrapper = tcc.TestCaseChromosome(testcase, test_factory)
                testcase_wrapper.mutate()
                if not testcase_wrapper.test_case.statements:
                    self._testcases.remove(testcase)

    @property
    def seeded_testcase(self) -> dtc.DefaultTestCase:
        """Provides a random seeded test case.

        Returns:
            A random test case
        """
        return self._testcases[randomness.next_int(0, len(self._testcases))]

    @property
    def has_tests(self) -> bool:
        """Whether or not test cases have been found.

        Returns:
            Whether or not test cases have been found
        """
        return len(self._testcases) > 0


<<<<<<< HEAD
=======
# pylint: disable=invalid-name, missing-function-docstring
class _TestTransformer(ast.NodeVisitor):
    def __init__(self, test_cluster: TestCluster):
        self._current_testcase: dtc.DefaultTestCase = dtc.DefaultTestCase()
        self._current_parsable: bool = True
        self._var_refs: dict[str, vr.VariableReference] = {}
        self._testcases: list[dtc.DefaultTestCase] = []
        self._number_found_testcases: int = 0
        self._test_cluster = test_cluster

    def visit_Module(self, node: ast.Module) -> Any:
        self.generic_visit(node)
        stat.track_output_variable(
            RuntimeVariable.FoundTestCases, self._number_found_testcases
        )

    def visit_FunctionDef(self, node: ast.FunctionDef) -> Any:
        self._number_found_testcases += 1
        self._current_testcase = dtc.DefaultTestCase()
        self._current_parsable = True
        self._var_refs.clear()
        self.generic_visit(node)
        if self._current_parsable:
            self._testcases.append(self._current_testcase)

    def visit_Assign(self, node: ast.Assign) -> Any:
        if self._current_parsable:
            if (
                result := ats.create_assign_stmt(
                    node, self._current_testcase, self._var_refs, self._test_cluster
                )
            ) is None:
                self._current_parsable = False
            else:
                ref_id, stmt = result
                # TODO(fk) not every statement creates a variable.
                var_ref = self._current_testcase.add_variable_creating_statement(stmt)
                self._var_refs[ref_id] = var_ref

    def visit_Assert(self, node: ast.Assert) -> Any:
        if (
            self._current_parsable
            and config.configuration.test_case_output.assertion_generation
            != config.AssertionGenerator.NONE
        ):
            if (result := ats.create_assert_stmt(self._var_refs, node)) is not None:
                assertion, var_ref = result
                self._current_testcase.get_statement(
                    var_ref.get_statement_position()
                ).add_assertion(assertion)

    @property
    def testcases(self) -> list[dtc.DefaultTestCase]:
        """Provides the transformed testcases.

        Returns:
            The transformed testcases.
        """
        return self._testcases


>>>>>>> 6c1bc405
initialpopulationseeding = _InitialPopulationSeeding()<|MERGE_RESOLUTION|>--- conflicted
+++ resolved
@@ -10,11 +10,7 @@
 import ast
 import logging
 import os
-<<<<<<< HEAD
-from typing import TYPE_CHECKING, AnyStr, List, Optional
-=======
-from typing import TYPE_CHECKING, Any, AnyStr
->>>>>>> 6c1bc405
+from typing import TYPE_CHECKING, AnyStr
 
 import pynguin.analyses.seeding.testimport.ast_to_statement as ats
 import pynguin.configuration as config
@@ -26,8 +22,6 @@
 from pynguin.utils.statistics.runtimevariable import RuntimeVariable
 
 if TYPE_CHECKING:
-    from typing import Union
-
     from pynguin.setup.testcluster import TestCluster
 
 
@@ -53,13 +47,9 @@
         self._test_cluster = test_cluster
 
     def get_ast_tree(
-<<<<<<< HEAD
-        self, module_path: "Union[AnyStr, os.PathLike[AnyStr]]"
-    ) -> Optional[ast.Module]:
-=======
-        self, module_path: AnyStr | os.PathLike[AnyStr]
+        self, module_path: AnyStr | "os.PathLike[AnyStr]"
     ) -> ast.Module | None:
->>>>>>> 6c1bc405
+
         """Returns the ast tree from a module
 
         Args:
@@ -92,13 +82,7 @@
             stat.track_output_variable(RuntimeVariable.SuitableTestModule, False)
             return None
 
-<<<<<<< HEAD
-    def collect_testcases(
-        self, module_path: "Union[AnyStr, os.PathLike[AnyStr]]"
-    ) -> None:
-=======
-    def collect_testcases(self, module_path: AnyStr | os.PathLike[AnyStr]) -> None:
->>>>>>> 6c1bc405
+    def collect_testcases(self, module_path: AnyStr | "os.PathLike[AnyStr]") -> None:
         """Collect all test cases from a module.
 
         Args:
@@ -158,68 +142,4 @@
         return len(self._testcases) > 0
 
 
-<<<<<<< HEAD
-=======
-# pylint: disable=invalid-name, missing-function-docstring
-class _TestTransformer(ast.NodeVisitor):
-    def __init__(self, test_cluster: TestCluster):
-        self._current_testcase: dtc.DefaultTestCase = dtc.DefaultTestCase()
-        self._current_parsable: bool = True
-        self._var_refs: dict[str, vr.VariableReference] = {}
-        self._testcases: list[dtc.DefaultTestCase] = []
-        self._number_found_testcases: int = 0
-        self._test_cluster = test_cluster
-
-    def visit_Module(self, node: ast.Module) -> Any:
-        self.generic_visit(node)
-        stat.track_output_variable(
-            RuntimeVariable.FoundTestCases, self._number_found_testcases
-        )
-
-    def visit_FunctionDef(self, node: ast.FunctionDef) -> Any:
-        self._number_found_testcases += 1
-        self._current_testcase = dtc.DefaultTestCase()
-        self._current_parsable = True
-        self._var_refs.clear()
-        self.generic_visit(node)
-        if self._current_parsable:
-            self._testcases.append(self._current_testcase)
-
-    def visit_Assign(self, node: ast.Assign) -> Any:
-        if self._current_parsable:
-            if (
-                result := ats.create_assign_stmt(
-                    node, self._current_testcase, self._var_refs, self._test_cluster
-                )
-            ) is None:
-                self._current_parsable = False
-            else:
-                ref_id, stmt = result
-                # TODO(fk) not every statement creates a variable.
-                var_ref = self._current_testcase.add_variable_creating_statement(stmt)
-                self._var_refs[ref_id] = var_ref
-
-    def visit_Assert(self, node: ast.Assert) -> Any:
-        if (
-            self._current_parsable
-            and config.configuration.test_case_output.assertion_generation
-            != config.AssertionGenerator.NONE
-        ):
-            if (result := ats.create_assert_stmt(self._var_refs, node)) is not None:
-                assertion, var_ref = result
-                self._current_testcase.get_statement(
-                    var_ref.get_statement_position()
-                ).add_assertion(assertion)
-
-    @property
-    def testcases(self) -> list[dtc.DefaultTestCase]:
-        """Provides the transformed testcases.
-
-        Returns:
-            The transformed testcases.
-        """
-        return self._testcases
-
-
->>>>>>> 6c1bc405
 initialpopulationseeding = _InitialPopulationSeeding()