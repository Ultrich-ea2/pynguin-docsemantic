--- conflicted
+++ resolved
@@ -22,13 +22,10 @@
 from pynguin.analyses.module import generate_test_cluster
 from pynguin.analyses.seeding import AstToTestCaseTransformer
 from pynguin.instrumentation.machinery import install_import_hook
-<<<<<<< HEAD
 from pynguin.instrumentation.tracer import ExecutionTracer
-=======
 from pynguin.testcase.execution import ExecutionResult
-from pynguin.testcase.execution import ExecutionTracer
->>>>>>> 2830c28e
 from pynguin.testcase.execution import ModuleProvider
+from pynguin.testcase.execution import OutputSuppressionContext
 from pynguin.testcase.execution import TestCaseExecutor
 from pynguin.testcase.statement import IntPrimitiveStatement
 from pynguin.testcase.statement import MethodStatement
@@ -186,7 +183,7 @@
         test_case = transformer.testcases[0]
 
         return_queue: Queue[ExecutionResult] = Queue()
-        executor._execute_test_case(test_case, return_queue)
+        executor._execute_test_case(test_case, OutputSuppressionContext(), return_queue)
 
         logging_handlers_after_test = logging.getLogger().handlers
         assert original_logging_handlers == logging_handlers_after_test
