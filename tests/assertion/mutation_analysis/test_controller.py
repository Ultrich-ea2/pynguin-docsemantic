--- conflicted
+++ resolved
@@ -33,10 +33,6 @@
     )
     config.configuration.seeding.seed = 42
 
-<<<<<<< HEAD
-=======
-    mutation_controller.tracer.current_thread_identifier = threading.current_thread().ident
->>>>>>> 6d82fc46
     mutations = tuple(mutation_controller.create_mutants())
     mutant_count = mutation_controller.mutant_count()
     assert len(mutations) == 14
