#  This file is part of Pynguin.
#
#  SPDX-FileCopyrightText: 2019–2021 Pynguin Contributors
#
#  SPDX-License-Identifier: LGPL-3.0-or-later
#
import ast
import importlib
import threading

import pytest

import pynguin.assertion.assertiongenerator as ag
import pynguin.configuration as config
import pynguin.ga.testcasechromosome as tcc
import pynguin.ga.testsuitechromosome as tsc
import pynguin.testcase.testcase_to_ast as tc_to_ast
import pynguin.utils.namingscope as ns
from pynguin.analyses.constants import EmptyConstantProvider
from pynguin.analyses.module import generate_test_cluster
from pynguin.analyses.seeding import AstToTestCaseTransformer
from pynguin.instrumentation.machinery import install_import_hook
from pynguin.testcase.execution import ExecutionTracer, TestCaseExecutor


@pytest.mark.parametrize(
    "generator,expected_result",
    [
        (
            ag.AssertionGenerator,
            """str_0 = 'foo bar'
float_0 = 39.82
human_0 = module_0.Human(str_0, float_0)
assert f'{type(human_0).__module__}.{type(human_0).__qualname__}' == 'tests.fixtures.examples.assertions.Human'
assert module_0.static_state == 0
str_1 = human_0.get_name()
assert str_1 == 'foo bar'""",
        ),
        (
            ag.MutationAnalysisAssertionGenerator,
            """str_0 = 'foo bar'
float_0 = 39.82
human_0 = module_0.Human(str_0, float_0)
assert module_0.static_state == 0
str_1 = human_0.get_name()""",
        ),
    ],
)
def test_generate_mutation_assertions(generator, expected_result):
    config.configuration.module_name = "tests.fixtures.examples.assertions"
    module_name = config.configuration.module_name
    tracer = ExecutionTracer()
    tracer.current_thread_identifier = threading.current_thread().ident
    with install_import_hook(module_name, tracer):
        importlib.reload(importlib.import_module(module_name))
        cluster = generate_test_cluster(module_name)
        transformer = AstToTestCaseTransformer(cluster, False, EmptyConstantProvider())
        transformer.visit(
            ast.parse(
                """def test_case_0():
        str_0 = 'foo bar'
        float_0 = 39.82
        human_0 = module_0.Human(str_0, float_0)
        str_1 = human_0.get_name()
    """
            )
        )
        test_case = transformer.testcases[0]

        chromosome = tcc.TestCaseChromosome(test_case)
        suite = tsc.TestSuiteChromosome()
        suite.add_test_case_chromosome(chromosome)

        gen = generator(TestCaseExecutor(tracer))
        suite.accept(gen)

        visitor = tc_to_ast.TestCaseToAstVisitor(ns.NamingScope(prefix="module"), set())
        test_case.accept(visitor)
        source = ast.unparse(
            ast.fix_missing_locations(
                ast.Module(body=visitor.test_case_ast, type_ignores=[])
            )
        )
        assert source == expected_result


# Known mutants of tests.fixtures.mutation.mutation
_MUTANTS = [
    "from random import uniform\n"
    "\n"
    "def foo(param) -> float:\n"
    '    """This is flaky"""\n'
    "    if not param == 0:\n"
    "        return uniform(5, 10)\n"
    "    else:\n"
    "        return 2.0",
    "from random import uniform\n"
    "\n"
    "def foo(param) -> float:\n"
    '    """This is flaky"""\n'
    "    if param == 1:\n"
    "        return uniform(5, 10)\n"
    "    else:\n"
    "        return 2.0",
    "from random import uniform\n"
    "\n"
    "def foo(param) -> float:\n"
    '    """This is flaky"""\n'
    "    if param == 0:\n"
    "        return uniform(6, 10)\n"
    "    else:\n"
    "        return 2.0",
    "from random import uniform\n"
    "\n"
    "def foo(param) -> float:\n"
    '    """This is flaky"""\n'
    "    if param == 0:\n"
    "        return uniform(5, 11)\n"
    "    else:\n"
    "        return 2.0",
    "from random import uniform\n"
    "\n"
    "def foo(param) -> float:\n"
    '    """This is flaky"""\n'
    "    if param == 0:\n"
    "        return uniform(5, 10)\n"
    "    else:\n"
    "        return 3.0",
    "from random import uniform\n"
    "\n"
    "def foo(param) -> float:\n"
    '    """This is flaky"""\n'
    "    if param != 0:\n"
    "        return uniform(5, 10)\n"
    "    else:\n"
    "        return 2.0",
]


@pytest.mark.filterwarnings("ignore::pytest.PytestUnhandledThreadExceptionWarning")
@pytest.mark.parametrize(
    "module,test_case_str,test_case_str_with_assertions,mutants,metrics,killed,timeout",
    [
        (
            "tests.fixtures.mutation.mutation",
            "def test_case_0():\n    int_0 = 1\n    float_0 = module_0.foo(int_0)",
            "int_0 = 1\nfloat_0 = module_0.foo(int_0)\nassert float_0 == pytest.approx(2.0, abs=0.01, rel=0.01)",
            _MUTANTS,
            ag._MutationMetrics(6, 4, 0),
            {0, 1, 4, 5},
            set(),
        ),
        (
            "tests.fixtures.mutation.mutation",
            "def test_case_0():\n    int_0 = 0\n    float_0 = module_0.foo(int_0)",
            "int_0 = 0\nfloat_0 = module_0.foo(int_0)",
            _MUTANTS,
            ag._MutationMetrics(6, 0, 0),
            set(),
            set(),
        ),
        (
            "tests.fixtures.mutation.exception",
<<<<<<< HEAD
            """def test_case_0():
    float_0 = module_0.foo(int_0)""",
            """none_type_0 = module_0.foo()""",
=======
            "def test_case_0():\n    float_0 = module_0.foo()",
            "module_0.foo()",
>>>>>>> 74469f5b
            [
                "def foo() -> None:\n"
                "    alist = [1, 2]\n"
                "    if not len(alist) != 2:\n"
                "        raise ValueError()\n"
                "    return None",
                "def foo() -> None:\n"
                "    alist = [2, 2]\n"
                "    if len(alist) != 2:\n"
                "        raise ValueError()\n"
                "    return None",
                "def foo() -> None:\n"
                "    alist = [1, 3]\n"
                "    if len(alist) != 2:\n"
                "        raise ValueError()\n"
                "    return None",
                "def foo() -> None:\n"
                "    alist = [1, 2]\n"
                "    if len(alist) != 3:\n"
                "        raise ValueError()\n"
                "    return None",
                "def foo() -> None:\n"
                "    alist = [1, 2]\n"
                "    if len(alist) == 2:\n"
                "        raise ValueError()\n"
                "    return None",
            ],
            ag._MutationMetrics(5, 3, 0),
            {0, 3, 4},
            set(),
        ),
        (
            "tests.fixtures.mutation.expected",
            "def test_case_0():\n    int_0 = 2\n    var_0 = module_0.bar(int_0)",
            "int_0 = 2\nwith pytest.raises(ValueError):\n    var_0 = module_0.bar(int_0)",
            [
                "def bar(foo):\n    if not foo == 2:\n        raise ValueError()",
                "def bar(foo):\n    if foo == 3:\n        raise ValueError()",
                "def bar(foo):\n    if foo != 2:\n        raise ValueError()",
            ],
            ag._MutationMetrics(3, 3, 0),
            {0, 1, 2},
            set(),
        ),
        (
            "tests.fixtures.mutation.timeout",
            "def test_case_0():\n    int_0 = 1\n    var_0 = module_0.timeout(int_0)",
            "int_0 = 1\nvar_0 = module_0.timeout(int_0)\nassert var_0 == 5",
            [
                "import time\n"
                "\n"
                "def timeout(foo):\n"
                "    if not foo == 2:\n"
                "        time.sleep(4)\n"
                "    return 5",
                "import time\n"
                "\n"
                "def timeout(foo):\n"
                "    if foo == 3:\n"
                "        time.sleep(4)\n"
                "    return 5",
                "import time\n"
                "\n"
                "def timeout(foo):\n"
                "    if foo == 2:\n"
                "        time.sleep(5)\n"
                "    return 5",
                "import time\n"
                "\n"
                "def timeout(foo):\n"
                "    if foo == 2:\n"
                "        time.sleep(4)\n"
                "    return 6",
                "import time\n"
                "\n"
                "def timeout(foo):\n"
                "    if foo != 2:\n"
                "        time.sleep(4)\n"
                "    return 5",
            ],
            ag._MutationMetrics(5, 1, 2),
            {3},
            {0, 4},
        ),
    ],
)
def test_mutation_analysis_integration_full(
    module,
    test_case_str,
    test_case_str_with_assertions,
    mutants,
    metrics,
    killed,
    timeout,
):
    config.configuration.module_name = module
    module_name = config.configuration.module_name
    tracer = ExecutionTracer()
    tracer.current_thread_identifier = threading.current_thread().ident
    with install_import_hook(module_name, tracer):
        importlib.reload(importlib.import_module(module_name))
        cluster = generate_test_cluster(module_name)
        transformer = AstToTestCaseTransformer(cluster, False, EmptyConstantProvider())
        transformer.visit(ast.parse(test_case_str))
        test_case = transformer.testcases[0]

        chromosome = tcc.TestCaseChromosome(test_case)
        suite = tsc.TestSuiteChromosome()
        suite.add_test_case_chromosome(chromosome)

        gen = ag.MutationAnalysisAssertionGenerator(
            TestCaseExecutor(tracer), testing=True
        )
        suite.accept(gen)

        summary = gen._testing_mutation_summary
        kills = {k.mut_num for k in summary.get_killed()}
        timeouts = {k.mut_num for k in summary.get_timeout()}
        survived = {k.mut_num for k in summary.get_survived()}
        assert kills == killed
        assert timeouts == timeout
        # Test for disjoint
        assert len(kills | survived | timeouts) == len(kills) + len(timeouts) + len(
            survived
        )

        assert summary.get_metrics() == metrics
        assert gen._testing_created_mutants == mutants
        visitor = tc_to_ast.TestCaseToAstVisitor(ns.NamingScope(prefix="module"), set())
        test_case.accept(visitor)
        source = ast.unparse(
            ast.fix_missing_locations(
                ast.Module(body=visitor.test_case_ast, type_ignores=[])
            )
        )
        assert source == test_case_str_with_assertions
        for thread in threading.enumerate():
            if "_execute_test_case" in thread.name:
                thread.join()
        assert len(threading.enumerate()) == 1  # Only main thread should be alive.<|MERGE_RESOLUTION|>--- conflicted
+++ resolved
@@ -161,14 +161,9 @@
         ),
         (
             "tests.fixtures.mutation.exception",
-<<<<<<< HEAD
             """def test_case_0():
     float_0 = module_0.foo(int_0)""",
             """none_type_0 = module_0.foo()""",
-=======
-            "def test_case_0():\n    float_0 = module_0.foo()",
-            "module_0.foo()",
->>>>>>> 74469f5b
             [
                 "def foo() -> None:\n"
                 "    alist = [1, 2]\n"
