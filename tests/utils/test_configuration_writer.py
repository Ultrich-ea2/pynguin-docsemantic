--- conflicted
+++ resolved
@@ -222,8 +222,7 @@
  'seed_from_archive_probability=0.2, seed_from_archive_mutations=3, '
  'max_dynamic_length=1000, max_dynamic_pool_size=50), '
  'type_inference=TypeInferenceConfiguration(type_inference_strategy=<TypeInferenceStrategy.TYPE_HINTS: '
-<<<<<<< HEAD
- "'TYPE_HINTS'>, type_tracing=False), "
+ "'TYPE_HINTS'>, type_tracing=0.0), "
  "pynguinml=PynguinMLConfiguration(constraints_path='', dtype_mapping_path='', "
  "constructor_function='', constructor_function_parameter='', max_ndim=4, "
  'max_shape_dim=4), test_creation=TestCreationConfiguration(max_recursion=10, '
@@ -233,16 +232,6 @@
  'original_type_weight=5, type_tracing_weight=10, type4py_weight=10, '
  'type_tracing_kept_guesses=2, wrap_var_param_type_probability=0.7, '
  'negate_type=0.1, skip_optional_parameter_probability=0.7, max_attempts=1000, '
-=======
- "'TYPE_HINTS'>, type_tracing=0.0), "
- 'test_creation=TestCreationConfiguration(max_recursion=10, max_delta=20, '
- 'max_int=2048, string_length=20, bytes_length=20, collection_size=5, '
- 'primitive_reuse_probability=0.5, object_reuse_probability=0.9, '
- 'none_weight=0, any_weight=0, original_type_weight=5, type_tracing_weight=10, '
- 'type4py_weight=10, type_tracing_kept_guesses=2, '
- 'wrap_var_param_type_probability=0.7, negate_type=0.1, '
- 'skip_optional_parameter_probability=0.7, max_attempts=1000, '
->>>>>>> 61ad4501
  'insertion_uut=0.5, max_size=100, use_random_object_for_call=0.0), '
  'search_algorithm=SearchAlgorithmConfiguration(min_initial_tests=1, '
  'max_initial_tests=10, population=50, chromosome_length=40, '
@@ -369,11 +358,6 @@
         "--focused_config.number_of_mutations 10",
         "--max_sequence_length 10",
         "--max_sequences_combined 10",
-<<<<<<< HEAD
-        "--max_ndim 4",
-        "--max_shape_dim 4",
-        "--ignore_constraints_probability 0.25",
-=======
         "--model_name gpt-4o-mini",
         "--temperature 0.8",
         "--hybrid_initial_population False",
@@ -384,7 +368,9 @@
         "--call_llm_on_stall_detection False",
         "--max_plateau_len 25",
         "--max_llm_interventions 1",
->>>>>>> 61ad4501
+        "--max_ndim 4",
+        "--max_shape_dim 4",
+        "--ignore_constraints_probability 0.25",
     ]
     return sorted(parameter_list)
 
