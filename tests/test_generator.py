--- conflicted
+++ resolved
@@ -205,7 +205,6 @@
     assert result == gen.ReturnCode.OK
 
 
-<<<<<<< HEAD
 def test_integrate_typetracing_union_type(tmp_path):
     project_path = Path().absolute()
     if project_path.name == "tests":
@@ -215,7 +214,18 @@
         algorithm=config.Algorithm.MOSA,
         stopping=config.StoppingConfiguration(maximum_search_time=1),
         module_name="union_type",
-=======
+        test_case_output=config.TestCaseOutputConfiguration(output_path=str(tmp_path)),
+        project_path=str(project_path),
+        statistics_output=config.StatisticsOutputConfiguration(
+            report_dir=str(tmp_path), statistics_backend=config.StatisticsBackend.NONE
+        ),
+        type_inference=config.TypeInferenceConfiguration(type_tracing=True),
+    )
+    gen.set_configuration(configuration)
+    result = gen.run_pynguin()
+    assert result == gen.ReturnCode.OK
+
+
 def test_integrate_logging_example(tmp_path):
     project_path = Path().absolute()
     if project_path.name == "tests":
@@ -225,16 +235,11 @@
         algorithm=config.Algorithm.MOSA,
         stopping=config.StoppingConfiguration(maximum_search_time=1),
         module_name="log_to_null_handler",
->>>>>>> 76057ab0
-        test_case_output=config.TestCaseOutputConfiguration(output_path=str(tmp_path)),
-        project_path=str(project_path),
-        statistics_output=config.StatisticsOutputConfiguration(
-            report_dir=str(tmp_path), statistics_backend=config.StatisticsBackend.NONE
-        ),
-<<<<<<< HEAD
-        type_inference=config.TypeInferenceConfiguration(type_tracing=True),
-=======
->>>>>>> 76057ab0
+        test_case_output=config.TestCaseOutputConfiguration(output_path=str(tmp_path)),
+        project_path=str(project_path),
+        statistics_output=config.StatisticsOutputConfiguration(
+            report_dir=str(tmp_path), statistics_backend=config.StatisticsBackend.NONE
+        ),
     )
     gen.set_configuration(configuration)
     result = gen.run_pynguin()
